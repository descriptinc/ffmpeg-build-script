--- conflicted
+++ resolved
@@ -5,11 +5,7 @@
 
 PROGNAME=$(basename "$0")
 FFMPEG_VERSION=4.4
-<<<<<<< HEAD
-SCRIPT_VERSION=1.31rc1
-=======
-SCRIPT_VERSION=1.33
->>>>>>> 7991ba63
+SCRIPT_VERSION=1.33rc1
 CWD=$(pwd)
 PACKAGES="$CWD/packages"
 WORKSPACE="$CWD/workspace"
@@ -468,41 +464,30 @@
       fi
     done
   fi
-<<<<<<< HEAD
-  if build "dav1d" "0.9.2"; then
-    download "https://code.videolan.org/videolan/dav1d/-/archive/0.9.2/dav1d-0.9.2.tar.gz"
-    make_dir build
-    # [ Descript - cvanwink ] 
-    # Set extra CFLAGS for arm64
-    # https://github.com/markus-perl/ffmpeg-build-script/issues/115
-    if $MACOS_M1; then
-      export CFLAGS="-arch arm64"
-    fi
-    if $SHARED_LIBRARIES; then
-      execute meson build --prefix="${WORKSPACE}" --buildtype=release --default-library=shared --libdir="${WORKSPACE}"/lib
-    else
-      execute meson build --prefix="${WORKSPACE}" --buildtype=release --default-library=static --libdir="${WORKSPACE}"/lib
-    fi
-    execute ninja -C build
-    execute ninja -C build install
-    # [ Descript - cvanwink ]
-    # Restore default CFLAGS from line 12
-    if $MACOS_M1; then
-      CFLAGS="-I$WORKSPACE/include"
-    fi
-    build_done "dav1d" "0.9.2"
-=======
   if command_exists "meson"; then
     if build "dav1d" "0.9.2"; then
       download "https://code.videolan.org/videolan/dav1d/-/archive/0.9.2/dav1d-0.9.2.tar.gz"
       make_dir build
-      execute meson build --prefix="${WORKSPACE}" --buildtype=release --default-library=static --libdir="${WORKSPACE}"/lib
+      # [ Descript - cvanwink ] 
+      # Set extra CFLAGS for arm64
+      # https://github.com/markus-perl/ffmpeg-build-script/issues/115
+      if $MACOS_M1; then
+        export CFLAGS="-arch arm64"
+      fi
+      if $SHARED_LIBRARIES; then
+        execute meson build --prefix="${WORKSPACE}" --buildtype=release --default-library=shared --libdir="${WORKSPACE}"/lib
+      else
+        execute meson build --prefix="${WORKSPACE}" --buildtype=release --default-library=static --libdir="${WORKSPACE}"/lib
+      fi
       execute ninja -C build
       execute ninja -C build install
+      # [ Descript - cvanwink ]
+      # Restore default CFLAGS from line 12
+      if $MACOS_M1; then
+        CFLAGS="-I$WORKSPACE/include"
+      fi
       build_done "dav1d" "0.9.2"
     fi
-    CONFIGURE_OPTIONS+=("--enable-libdav1d")
->>>>>>> 7991ba63
   fi
 fi
 
@@ -761,32 +746,17 @@
     execute ./waf install
     build_done "serd" "0.30.10"
   fi
-<<<<<<< HEAD
-
-  # [ Descript - cvanwink ]
-  # FTP for pcre looks to be down
-  if false; then
-    if build "pcre" "8.44"; then
-      download "https://ftp.pcre.org/pub/pcre/pcre-8.44.tar.gz" "pcre-8.44.tar.gz"
-      if $SHARED_LIBRARIES; then
-        execute ./configure --prefix="${WORKSPACE}" --enable-shared --disable-static
-      else
-        execute ./configure --prefix="${WORKSPACE}" --disable-shared --enable-static
-      fi
-      execute make -j $MJOBS
-      execute make install
-
-      build_done "pcre" "8.44"
-    fi
-=======
   if build "pcre" "8.45"; then
     download "https://altushost-swe.dl.sourceforge.net/project/pcre/pcre/8.45/pcre-8.45.tar.gz" "pcre-8.45.tar.gz"
-    execute ./configure --prefix="${WORKSPACE}" --disable-shared --enable-static
+    if $SHARED_LIBRARIES; then
+      execute ./configure --prefix="${WORKSPACE}" --enable-shared --disable-static
+    else
+      execute ./configure --prefix="${WORKSPACE}" --disable-shared --enable-static
+    fi
     execute make -j $MJOBS
     execute make install
 
     build_done "pcre" "8.45"
->>>>>>> 7991ba63
   fi
 
   if build "sord" "0.16.8"; then
@@ -951,32 +921,16 @@
 ## image library
 ##
 
-<<<<<<< HEAD
-# [ Descript - cvanwink ]
-# Disable libtiff on arm64 and x86_64 as it doesn't compile
-#   ../version:1:1: error: expected unqualified-id
-#   4.3.0
-#   ^
-if false; then
-  if build "libtiff" "4.3.0"; then
-    download "https://download.osgeo.org/libtiff/tiff-4.3.0.tar.gz"
-    if $SHARED_LIBRARIES; then
-      execute ./configure --prefix="${WORKSPACE}" --enable-shared --disable-static
-    else
-      execute ./configure --prefix="${WORKSPACE}" --disable-shared --enable-static
-    fi
-    execute make -j $MJOBS
-    execute make install
-    build_done "libtiff" "4.3.0"
-  fi
-=======
 if build "libtiff" "4.2.0"; then
   download "https://download.osgeo.org/libtiff/tiff-4.2.0.tar.gz"
-  execute ./configure --prefix="${WORKSPACE}" --disable-shared --enable-static --disable-dependency-tracking --disable-lzma --disable-webp --disable-zstd --without-x
+  if $SHARED_LIBRARIES; then
+    execute ./configure --prefix="${WORKSPACE}" --enable-shared --disable-static --disable-dependency-tracking --disable-lzma --disable-webp --disable-zstd --without-x
+  else
+    execute ./configure --prefix="${WORKSPACE}" --disable-shared --enable-static --disable-dependency-tracking --disable-lzma --disable-webp --disable-zstd --without-x
+  fi
   execute make -j $MJOBS
   execute make install
   build_done "libtiff" "4.2.0"
->>>>>>> 7991ba63
 fi
 if build "libpng" "1.6.37"; then
   download "https://sourceforge.net/projects/libpng/files/libpng16/1.6.37/libpng-1.6.37.tar.gz/download?use_mirror=gigenet" "libpng-1.6.37.tar.gz"
@@ -992,36 +946,6 @@
   build_done "libpng" "1.6.37"
 fi
 
-<<<<<<< HEAD
-# [ Descript - cvanwink ]
-# Disable libwebp on arm64 and x86_64 as it doesn't compile on x86_64
-#    Undefined symbols for architecture x86_64:
-#      "_PrintGifError", referenced from:
-#          _GIFDisplayError in gifdec.c.o
-if false; then
-  if build "libwebp" "1.2.0"; then
-    download "https://storage.googleapis.com/downloads.webmproject.org/releases/webp/libwebp-1.2.0.tar.gz" "libwebp-1.2.0.tar.gz"
-    if $SHARED_LIBRARIES; then
-      execute ./configure --prefix="${WORKSPACE}" --enable-shared --disable-static
-    else
-      execute ./configure --prefix="${WORKSPACE}" --disable-shared --enable-static
-    fi
-    make_dir build
-    cd build || exit
-    if $SHARED_LIBRARIES; then
-      execute cmake -DCMAKE_INSTALL_PREFIX="${WORKSPACE}" -DCMAKE_INSTALL_LIBDIR=lib -DCMAKE_INSTALL_BINDIR=bin -DCMAKE_INSTALL_INCLUDEDIR=include -DENABLE_SHARED=ON -DENABLE_STATIC=OFF ../
-    else
-      execute cmake -DCMAKE_INSTALL_PREFIX="${WORKSPACE}" -DCMAKE_INSTALL_LIBDIR=lib -DCMAKE_INSTALL_BINDIR=bin -DCMAKE_INSTALL_INCLUDEDIR=include -DENABLE_SHARED=OFF -DENABLE_STATIC=ON ../
-    fi
-    execute make -j $MJOBS
-    execute make install
-
-    build_done "libwebp" "1.2.0"
-  fi
-  CONFIGURE_OPTIONS+=("--enable-libwebp")
-fi
-
-=======
 ## does not compile on monterey -> _PrintGifError
 if [[ "$OSTYPE" != "darwin"* ]]; then
   if build "libwebp" "1.2.1"; then
@@ -1039,7 +963,6 @@
   fi
   CONFIGURE_OPTIONS+=("--enable-libwebp")
 fi
->>>>>>> 7991ba63
 ##
 ## other library
 ##
@@ -1149,6 +1072,7 @@
   --extra-ldflags="${LDFLAGS}" \
   --extra-libs="${EXTRALIBS}" \
   --pkgconfigdir="$WORKSPACE/lib/pkgconfig" \
+  --pkg-config-flags="--static" \
   --prefix="${WORKSPACE}" \
   --extra-version="${EXTRA_VERSION}"
 else
