#!/bin/bash

# HOMEPAGE: https://github.com/markus-perl/ffmpeg-build-script
# LICENSE: https://github.com/markus-perl/ffmpeg-build-script/blob/master/LICENSE

PROGNAME=$(basename "$0")
<<<<<<< HEAD
VERSION=1.22.rc1
=======
FFMPEG_VERSION=4.4
SCRIPT_VERSION=1.33
>>>>>>> 7991ba63
CWD=$(pwd)
PACKAGES="$CWD/packages"
WORKSPACE="$CWD/workspace"
CFLAGS="-I$WORKSPACE/include"
LDFLAGS="-L$WORKSPACE/lib"
LDEXEFLAGS=""
EXTRALIBS="-ldl -lpthread -lm -lz"
MACOS_M1=false
CONFIGURE_OPTIONS=()
NONFREE_AND_GPL=false
LATEST=false

# Check for Apple Silicon
if [[ ("$(uname -m)" == "arm64") && ("$OSTYPE" == "darwin"*) ]]; then
  # If arm64 AND darwin (macOS)
  export ARCH=arm64
  export MACOSX_DEPLOYMENT_TARGET=11.0
  MACOS_M1=true
fi

is_mac () {
  if [[ "$OSTYPE" == "darwin"* ]]; then
    return 0
  fi

  return 1
}

# read by gcc and cmake
# https://cmake.org/cmake/help/latest/variable/CMAKE_OSX_DEPLOYMENT_TARGET.html
export MACOSX_DEPLOYMENT_TARGET=10.11

# Speed up the process
# Env Var NUMJOBS overrides automatic detection
if [[ -n "$NUMJOBS" ]]; then
  MJOBS="$NUMJOBS"
elif [[ -f /proc/cpuinfo ]]; then
  MJOBS=$(grep -c processor /proc/cpuinfo)
elif is_mac; then
  MJOBS=$(sysctl -n machdep.cpu.thread_count)
  CONFIGURE_OPTIONS=("--enable-videotoolbox")
  MACOS_LIBTOOL="$(which libtool)" # gnu libtool is installed in this script and need to avoid name conflict
else
  MJOBS=4
fi

CONFIGURE_OPTIONS+=("--extra-version=beamcube")

make_dir() {
  remove_dir "$1"
  if ! mkdir "$1"; then
    printf "\n Failed to create dir %s" "$1"
    exit 1
  fi
}

remove_dir() {
  if [ -d "$1" ]; then
    rm -r "$1"
  fi
}

download() {
  # download url [filename[dirname]]

  DOWNLOAD_PATH="$PACKAGES"
  DOWNLOAD_FILE="${2:-"${1##*/}"}"

  if [[ "$DOWNLOAD_FILE" =~ tar. ]]; then
    TARGETDIR="${DOWNLOAD_FILE%.*}"
    TARGETDIR="${3:-"${TARGETDIR%.*}"}"
  else
    TARGETDIR="${3:-"${DOWNLOAD_FILE%.*}"}"
  fi

  if [ ! -f "$DOWNLOAD_PATH/$DOWNLOAD_FILE" ]; then
    echo "Downloading $1 as $DOWNLOAD_FILE"
    curl -L --silent -o "$DOWNLOAD_PATH/$DOWNLOAD_FILE" "$1"

    EXITCODE=$?
    if [ $EXITCODE -ne 0 ]; then
      echo ""
      echo "Failed to download $1. Exitcode $EXITCODE. Retrying in 10 seconds"
      sleep 10
      curl -L --silent -o "$DOWNLOAD_PATH/$DOWNLOAD_FILE" "$1"
    fi

    EXITCODE=$?
    if [ $EXITCODE -ne 0 ]; then
      echo ""
      echo "Failed to download $1. Exitcode $EXITCODE"
      exit 1
    fi

    echo "... Done"
  else
    echo "$DOWNLOAD_FILE has already downloaded."
  fi

  make_dir "$DOWNLOAD_PATH/$TARGETDIR"

  if [[ "$DOWNLOAD_FILE" == *"patch"* ]]; then
    return
  fi

  if [ -n "$3" ]; then
    if ! tar -xvf "$DOWNLOAD_PATH/$DOWNLOAD_FILE" -C "$DOWNLOAD_PATH/$TARGETDIR" 2>/dev/null >/dev/null; then
      echo "Failed to extract $DOWNLOAD_FILE"
      exit 1
    fi
  else
    if ! tar -xvf "$DOWNLOAD_PATH/$DOWNLOAD_FILE" -C "$DOWNLOAD_PATH/$TARGETDIR" --strip-components 1 2>/dev/null >/dev/null; then
      echo "Failed to extract $DOWNLOAD_FILE"
      exit 1
    fi
  fi

  echo "Extracted $DOWNLOAD_FILE"

  cd "$DOWNLOAD_PATH/$TARGETDIR" || (
    echo "Error has occurred."
    exit 1
  )
}

execute() {
  echo "$ $*"

  OUTPUT=$("$@" 2>&1)

  # shellcheck disable=SC2181
  if [ $? -ne 0 ]; then
    echo "$OUTPUT"
    echo ""
    echo "Failed to Execute $*" >&2
    exit 1
  fi
}

build() {
  echo ""
  echo "building $1 - version $2"
  echo "======================="

  if [ -f "$PACKAGES/$1.done" ]; then
    if grep -Fx "$2" "$PACKAGES/$1.done" >/dev/null; then
      echo "$1 version $2 already built. Remove $PACKAGES/$1.done lockfile to rebuild it."
      return 1
    elif $LATEST; then
      echo "$1 is outdated and will be rebuilt with latest version $2"
      return 0
    else
      echo "$1 is outdated, but will not be rebuilt. Pass in --latest to rebuild it or remove $PACKAGES/$1.done lockfile."
      return 1
    fi
  fi

  return 0
}

command_exists() {
  if ! [[ -x $(command -v "$1") ]]; then
    return 1
  fi

  return 0
}

library_exists() {
  if ! [[ -x $(pkg-config --exists --print-errors "$1" 2>&1 >/dev/null) ]]; then
    return 1
  fi

  return 0
}

set_mac_install_name () {
  local name="${2:-$1}"
  if is_mac; then
    execute install_name_tool -id "${WORKSPACE}/lib/$name" $1
  fi
}

build_done() {
  echo "$2" > "$PACKAGES/$1.done"
}

verify_binary_type() {
  if ! command_exists "file"; then
    return
  fi

  BINARY_TYPE=$(file "$WORKSPACE/bin/ffmpeg" | sed -n 's/^.*\:\ \(.*$\)/\1/p')
  echo ""
  case $BINARY_TYPE in
  "Mach-O 64-bit executable arm64")
    echo "Successfully built Apple Silicon (M1) for ${OSTYPE}: ${BINARY_TYPE}"
    ;;
  *)
    echo "Successfully built binary for ${OSTYPE}: ${BINARY_TYPE}"
    ;;
  esac
}

cleanup() {
  remove_dir "$PACKAGES"
  remove_dir "$WORKSPACE"
  echo "Cleanup done."
  echo ""
}

usage() {
  echo "Usage: $PROGNAME [OPTIONS]"
  echo "Options:"
  echo "  -h, --help                     Display usage information"
  echo "      --version                  Display version information"
  echo "  -b, --build                    Starts the build process"
  echo "      --enable-gpl-and-non-free  Enable GPL and non-free codecs  - https://ffmpeg.org/legal.html"
  echo "  -c, --cleanup                  Remove all working dirs"
  echo "      --latest                   Build latest version of dependencies if newer available"
  echo "      --full-static              Build a full static FFmpeg binary (eg. glibc, pthreads etc...) **only Linux**"
  echo "                                 Note: Because of the NSS (Name Service Switch), glibc does not recommend static links."
  echo ""
}

echo "ffmpeg-build-script v$SCRIPT_VERSION"
echo "========================="
echo ""

while (($# > 0)); do
  case $1 in
  -h | --help)
    usage
    exit 0
    ;;
  --version)
    echo "$SCRIPT_VERSION"
    exit 0
    ;;
  -*)
    if [[ "$1" == "--build" || "$1" =~ '-b' ]]; then
      bflag='-b'
    fi
    if [[ "$1" == "--enable-gpl-and-non-free" ]]; then
      CONFIGURE_OPTIONS+=("--enable-nonfree")
      CONFIGURE_OPTIONS+=("--enable-gpl")
      NONFREE_AND_GPL=true
    fi
    if [[ "$1" == "--cleanup" || "$1" =~ '-c' && ! "$1" =~ '--' ]]; then
      cflag='-c'
      cleanup
    fi
<<<<<<< HEAD
    if [[ "$1" == "--full-static" || "$1" =~ 'f' ]]; then
      if is_mac; then
=======
    if [[ "$1" == "--full-static" ]]; then
      if [[ "$OSTYPE" == "darwin"* ]]; then
>>>>>>> 7991ba63
        echo "Error: A full static binary can only be build on Linux."
        exit 1
      fi
      LDEXEFLAGS="-static"
    fi
    if [[ "$1" == "--latest" ]]; then
      LATEST=true
    fi
    shift
    ;;
  *)
    usage
    exit 1
    ;;
  esac
done

if [ -z "$bflag" ]; then
  if [ -z "$cflag" ]; then
    usage
    exit 1
  fi
  exit 0
fi

echo "Using $MJOBS make jobs simultaneously."

if $NONFREE_AND_GPL; then
echo "With GPL and non-free codecs"
fi

if [ -n "$LDEXEFLAGS" ]; then
  echo "Start the build in full static mode."
fi

mkdir -p "$PACKAGES"
mkdir -p "$WORKSPACE"

export PATH="${WORKSPACE}/bin:$PATH"
PKG_CONFIG_PATH="/usr/local/lib/x86_64-linux-gnu/pkgconfig:/usr/local/lib/pkgconfig"
PKG_CONFIG_PATH+=":/usr/local/share/pkgconfig:/usr/lib/x86_64-linux-gnu/pkgconfig:/usr/lib/pkgconfig:/usr/share/pkgconfig:/usr/lib64/pkgconfig"
export PKG_CONFIG_PATH

if ! command_exists "make"; then
  echo "make not installed."
  exit 1
fi

if ! command_exists "g++"; then
  echo "g++ not installed."
  exit 1
fi

if ! command_exists "curl"; then
  echo "curl not installed."
  exit 1
fi

if ! command_exists "cargo"; then
  echo "cargo not installed. rav1e encoder will not be available."
fi

if ! command_exists "python3"; then
  echo "python3 command not found. Lv2 filter and dav1d decoder will not be available."
fi

##
## build tools
##

if build "giflib" "5.2.1"; then
  download "https://sourceforge.net/projects/giflib/files/giflib-5.2.1.tar.gz"
    if [[ "$OSTYPE" == "darwin"* ]]; then
      download "https://sourceforge.net/p/giflib/bugs/_discuss/thread/4e811ad29b/c323/attachment/Makefile.patch"
      execute patch "${PACKAGES}/giflib-5.2.1/Makefile" ${PACKAGES}/Makefile.patch""
    fi
  execute make -j $MJOBS
  execute make PREFIX="${WORKSPACE}" install
  build_done "giflib" "5.2.1"
fi

if build "pkg-config" "0.29.2"; then
  download "https://pkgconfig.freedesktop.org/releases/pkg-config-0.29.2.tar.gz"
  execute ./configure --silent --prefix="${WORKSPACE}" --with-pc-path="${WORKSPACE}"/lib/pkgconfig --with-internal-glib
  execute make -j $MJOBS
  execute make install
  build_done "pkg-config" "0.29.2"
fi

if build "yasm" "1.3.0"; then
  download "https://github.com/yasm/yasm/releases/download/v1.3.0/yasm-1.3.0.tar.gz"
  execute ./configure --prefix="${WORKSPACE}"
  execute make -j $MJOBS
  execute make install
  build_done "yasm" "1.3.0"
fi

if build "nasm" "2.15.05"; then
  download "https://www.nasm.us/pub/nasm/releasebuilds/2.15.05/nasm-2.15.05.tar.xz"
  execute ./configure --prefix="${WORKSPACE}" --disable-shared --enable-static
  execute make -j $MJOBS
  execute make install
  build_done "nasm" "2.15.05"
fi

if build "zlib" "1.2.11"; then
  download "https://www.zlib.net/zlib-1.2.11.tar.gz"
  execute ./configure --static --prefix="${WORKSPACE}"
  execute make -j $MJOBS
  execute make install
  build_done "zlib" "1.2.11"
fi

if build "m4" "1.4.19"; then
  download "https://ftp.gnu.org/gnu/m4/m4-1.4.19.tar.gz"
  execute ./configure --prefix="${WORKSPACE}"
  execute make -j $MJOBS
  execute make install
  build_done "m4" "1.4.19"
fi

<<<<<<< HEAD
if build "meson"; then
  execute pip3 install install meson ninja
  build_done "meson"
fi

if build "cmake"; then
  download "https://cmake.org/files/v3.18/cmake-3.18.4.tar.gz"
  execute ./configure --prefix="${WORKSPACE}" --system-zlib
=======
if build "autoconf" "2.71"; then
  download "https://ftp.gnu.org/gnu/autoconf/autoconf-2.71.tar.gz"
  execute ./configure --prefix="${WORKSPACE}"
>>>>>>> 7991ba63
  execute make -j $MJOBS
  execute make install
  build_done "autoconf" "2.71"
fi

if build "automake" "1.16.4"; then
  download "https://ftp.gnu.org/gnu/automake/automake-1.16.4.tar.gz"
  execute ./configure --prefix="${WORKSPACE}"
  execute make -j $MJOBS
  execute make install
  build_done "automake" "1.16.4"
fi

if build "libtool" "2.4.6"; then
  download "https://ftpmirror.gnu.org/libtool/libtool-2.4.6.tar.gz"
  execute ./configure --prefix="${WORKSPACE}" --enable-static --disable-shared
  execute make -j $MJOBS
  execute make install
  build_done "libtool" "2.4.6"
fi

if $NONFREE_AND_GPL; then
  if build "openssl" "1.1.1l"; then
    download "https://www.openssl.org/source/openssl-1.1.1l.tar.gz"
    if $MACOS_M1; then
      sed -n 's/\(##### GNU Hurd\)/"darwin64-arm64-cc" => { \n    inherit_from     => [ "darwin-common", asm("aarch64_asm") ],\n    CFLAGS           => add("-Wall"),\n    cflags           => add("-arch arm64 "),\n    lib_cppflags     => add("-DL_ENDIAN"),\n    bn_ops           => "SIXTY_FOUR_BIT_LONG", \n    perlasm_scheme   => "macosx", \n}, \n\1/g' Configurations/10-main.conf
      execute ./configure --prefix="${WORKSPACE}" no-shared no-asm darwin64-arm64-cc
    else
      execute ./config --prefix="${WORKSPACE}" --openssldir="${WORKSPACE}" --with-zlib-include="${WORKSPACE}"/include/ --with-zlib-lib="${WORKSPACE}"/lib no-shared zlib
    fi
    execute make -j $MJOBS
    execute make install_sw
    build_done "openssl" "1.1.1l"
  fi
  CONFIGURE_OPTIONS+=("--enable-openssl")
fi

if build "cmake" "3.22.0"; then
  download "https://github.com/Kitware/CMake/releases/download/v3.22.0/cmake-3.22.0.tar.gz"
  execute ./configure --prefix="${WORKSPACE}" --parallel="${MJOBS}" -- -DCMAKE_USE_OPENSSL=OFF
  execute make -j $MJOBS
  execute make install
  build_done "cmake" "3.22.0"
fi

##
## video library
##

if command_exists "python3"; then
  # dav1d needs meson and ninja along with nasm to be built
  if command_exists "pip3"; then
    # meson and ninja can be installed via pip3
    execute pip3 install pip setuptools --quiet --upgrade --no-cache-dir --disable-pip-version-check
    for r in meson ninja; do
      if ! command_exists ${r}; then
        execute pip3 install ${r} --quiet --upgrade --no-cache-dir --disable-pip-version-check
      fi
    done
  fi
  if command_exists "meson"; then
    if build "dav1d" "0.9.2"; then
      download "https://code.videolan.org/videolan/dav1d/-/archive/0.9.2/dav1d-0.9.2.tar.gz"
      make_dir build
      execute meson build --prefix="${WORKSPACE}" --buildtype=release --default-library=static --libdir="${WORKSPACE}"/lib
      execute ninja -C build
      execute ninja -C build install
      build_done "dav1d" "0.9.2"
    fi
    CONFIGURE_OPTIONS+=("--enable-libdav1d")
  fi
fi

if ! $MACOS_M1; then
  if build "svtav1" "1a3e32b"; then
    execute rm -f "${PACKAGES}/SVT-AV1-master.tar.gz" "${PACKAGES}/svtav1-1a3e32b.tar.gz"
    # Last known working commit which passed CI Tests from HEAD branch
    download "https://gitlab.com/AOMediaCodec/SVT-AV1/-/archive/1a3e32b8fdc4abf5c093ee01dfa82803afc75fb4/SVT-AV1-1a3e32b8fdc4abf5c093ee01dfa82803afc75fb4.tar.gz" "svtav1-1a3e32b.tar.gz"
    cd "${PACKAGES}"/svtav1-1a3e32b/Build/linux || exit
    execute cmake -DCMAKE_INSTALL_PREFIX="${WORKSPACE}" -DENABLE_SHARED=off -DBUILD_SHARED_LIBS=OFF ../.. -G"Unix Makefiles" -DCMAKE_BUILD_TYPE=Release
    execute make -j $MJOBS
    execute make install
    execute cp SvtAv1Enc.pc "${WORKSPACE}/lib/pkgconfig/"
    execute cp SvtAv1Dec.pc "${WORKSPACE}/lib/pkgconfig/"
    build_done "svtav1" "1a3e32b";
  fi
  CONFIGURE_OPTIONS+=("--enable-libsvtav1")
fi

if command_exists "cargo"; then
  if build "rav1e" "0.5.0-beta"; then
    execute cargo install cargo-c
    download "https://github.com/xiph/rav1e/archive/refs/tags/v0.5.0-beta.tar.gz"
    execute cargo cinstall --prefix="${WORKSPACE}" --library-type=staticlib --crt-static --release
    build_done "rav1e" "0.5.0-beta"
  fi
  CONFIGURE_OPTIONS+=("--enable-librav1e")
fi

if $NONFREE_AND_GPL; then

  if build "x264" "5db6aa6"; then
    download "https://code.videolan.org/videolan/x264/-/archive/5db6aa6cab1b146e07b60cc1736a01f21da01154/x264-5db6aa6cab1b146e07b60cc1736a01f21da01154.tar.gz" "x264-5db6aa6.tar.gz"
    cd "${PACKAGES}"/x264-5db6aa6 || exit

    if [[ "$OSTYPE" == "linux-gnu" ]]; then
      execute ./configure --prefix="${WORKSPACE}" --enable-static --enable-pic CXXFLAGS="-fPIC"
    else
      execute ./configure --prefix="${WORKSPACE}" --enable-static --enable-pic
    fi

    execute make -j $MJOBS
    execute make install
    execute make install-lib-static

    build_done "x264" "5db6aa6"
  fi
  CONFIGURE_OPTIONS+=("--enable-libx264")
fi

if $NONFREE_AND_GPL; then
  if build "x265" "3.5"; then
    download "https://github.com/videolan/x265/archive/Release_3.5.tar.gz" "x265-3.5.tar.gz" # This is actually 3.4 if looking at x265Version.txt
    cd build/linux || exit
    rm -rf 8bit 10bit 12bit 2>/dev/null
    mkdir -p 8bit 10bit 12bit
    cd 12bit || exit
    execute cmake ../../../source -DCMAKE_INSTALL_PREFIX="${WORKSPACE}" -DENABLE_SHARED=OFF -DBUILD_SHARED_LIBS=OFF -DHIGH_BIT_DEPTH=ON -DENABLE_HDR10_PLUS=ON -DEXPORT_C_API=OFF -DENABLE_CLI=OFF -DMAIN12=ON
    execute make -j $MJOBS
    cd ../10bit || exit
    execute cmake ../../../source -DCMAKE_INSTALL_PREFIX="${WORKSPACE}" -DENABLE_SHARED=OFF -DBUILD_SHARED_LIBS=OFF -DHIGH_BIT_DEPTH=ON -DENABLE_HDR10_PLUS=ON -DEXPORT_C_API=OFF -DENABLE_CLI=OFF
    execute make -j $MJOBS
    cd ../8bit || exit
    ln -sf ../10bit/libx265.a libx265_main10.a
    ln -sf ../12bit/libx265.a libx265_main12.a
    execute cmake ../../../source -DCMAKE_INSTALL_PREFIX="${WORKSPACE}" -DENABLE_SHARED=OFF -DBUILD_SHARED_LIBS=OFF -DEXTRA_LIB="x265_main10.a;x265_main12.a;-ldl" -DEXTRA_LINK_FLAGS=-L. -DLINKED_10BIT=ON -DLINKED_12BIT=ON
    execute make -j $MJOBS

    mv libx265.a libx265_main.a

    if [[ "$OSTYPE" == "darwin"* ]]; then
      execute "${MACOS_LIBTOOL}" -static -o libx265.a libx265_main.a libx265_main10.a libx265_main12.a 2>/dev/null
    else
      execute ar -M <<EOF
CREATE libx265.a
ADDLIB libx265_main.a
ADDLIB libx265_main10.a
ADDLIB libx265_main12.a
SAVE
END
EOF
    fi

    execute make install

    if [ -n "$LDEXEFLAGS" ]; then
      sed -i.backup 's/-lgcc_s/-lgcc_eh/g' "${WORKSPACE}/lib/pkgconfig/x265.pc" # The -i.backup is intended and required on MacOS: https://stackoverflow.com/questions/5694228/sed-in-place-flag-that-works-both-on-mac-bsd-and-linux
    fi

    build_done "x265" "3.5"
  fi
  CONFIGURE_OPTIONS+=("--enable-libx265")
fi

if build "libvpx" "1.10.0"; then
  download "https://github.com/webmproject/libvpx/archive/refs/tags/v1.10.0.tar.gz" "libvpx-1.10.0.tar.gz"

  if is_mac; then
    echo "Applying Darwin patch"
    sed "s/,--version-script//g" build/make/Makefile >build/make/Makefile.patched
    sed "s/-Wl,--no-undefined -Wl,-soname/-Wl,-undefined,error -Wl,-install_name/g" build/make/Makefile.patched >build/make/Makefile
  fi

  execute ./configure --prefix="${WORKSPACE}" --disable-unit-tests --disable-shared --as=yasm --enable-vp9-highbitdepth
  execute make -j $MJOBS
  execute make install

  build_done "libvpx" "1.10.0"
fi
CONFIGURE_OPTIONS+=("--enable-libvpx")

if $NONFREE_AND_GPL; then
  if build "xvidcore" "1.3.7"; then
    download "https://downloads.xvid.com/downloads/xvidcore-1.3.7.tar.gz"
    cd build/generic || exit
    execute ./configure --prefix="${WORKSPACE}" --disable-shared --enable-static
    execute make -j $MJOBS
    execute make install

    if [[ -f ${WORKSPACE}/lib/libxvidcore.4.dylib ]]; then
      execute rm "${WORKSPACE}/lib/libxvidcore.4.dylib"
    fi

    if [[ -f ${WORKSPACE}/lib/libxvidcore.so ]]; then
      execute rm "${WORKSPACE}"/lib/libxvidcore.so*
    fi

    build_done "xvidcore" "1.3.7"
  fi
  CONFIGURE_OPTIONS+=("--enable-libxvid")
fi

if $NONFREE_AND_GPL; then
  if build "vid_stab" "1.1.0"; then
    download "https://github.com/georgmartius/vid.stab/archive/v1.1.0.tar.gz" "vid.stab-1.1.0.tar.gz"

    if $MACOS_M1; then
      curl -s -o "$PACKAGES/vid.stab-1.1.0/fix_cmake_quoting.patch" https://raw.githubusercontent.com/Homebrew/formula-patches/5bf1a0e0cfe666ee410305cece9c9c755641bfdf/libvidstab/fix_cmake_quoting.patch
      patch -p1 <fix_cmake_quoting.patch
    fi

    execute cmake -DBUILD_SHARED_LIBS=OFF -DCMAKE_INSTALL_PREFIX="${WORKSPACE}" -DUSE_OMP=OFF -DENABLE_SHARED=off .
    execute make
    execute make install

    build_done "vid_stab" "1.1.0"
  fi
  CONFIGURE_OPTIONS+=("--enable-libvidstab")
fi

<<<<<<< HEAD
if build "twolame"; then
  download "https://downloads.sourceforge.net/twolame/twolame-0.4.0.tar.gz"
  execute ./configure --prefix="${WORKSPACE}" --enable-static --disable-shared
  execute make -j $MJOBS
  execute make install

  build_done "twolame"
fi
CONFIGURE_OPTIONS+=("--enable-libtwolame")

if build "av1"; then
  download "https://aomedia.googlesource.com/aom/+archive/b52ee6d44adaef8a08f6984390de050d64df9faa.tar.gz" "av1.tar.gz" "av1"
=======
if build "av1" "ae2be80"; then
  # libaom ae2be80 == v3.1.2
  download "https://aomedia.googlesource.com/aom/+archive/ae2be8030200925895fa6e98bd274ffdb595cbf6.tar.gz" "av1.tar.gz" "av1"
>>>>>>> 7991ba63
  make_dir "$PACKAGES"/aom_build
  cd "$PACKAGES"/aom_build || exit
  if $MACOS_M1; then
    execute cmake -DENABLE_TESTS=0 -DCMAKE_INSTALL_PREFIX="${WORKSPACE}" -DCMAKE_INSTALL_LIBDIR=lib -DCONFIG_RUNTIME_CPU_DETECT=0 "$PACKAGES"/av1
  else
    execute cmake -DENABLE_TESTS=0 -DCMAKE_INSTALL_PREFIX="${WORKSPACE}" -DCMAKE_INSTALL_LIBDIR=lib "$PACKAGES"/av1
  fi
  execute make -j $MJOBS
  execute make install

  build_done "av1" "ae2be80"
fi
CONFIGURE_OPTIONS+=("--enable-libaom")

<<<<<<< HEAD
if build "dav1d"; then
  download "https://code.videolan.org/videolan/dav1d/-/archive/0.7.1/dav1d-0.7.1.tar.gz"
  make_dir "$PACKAGES"/dav1d_build
  cd "$PACKAGES"/dav1d_build || exit
  execute meson --prefix="${WORKSPACE}" --libdir="${WORKSPACE}/lib" --default-library=static ../dav1d-0.7.1
  execute ninja
  execute ninja install

  build_done "dav1d"
fi
CONFIGURE_OPTIONS+=("--enable-libdav1d")

if build "zimg"; then
  download "https://github.com/sekrit-twc/zimg/archive/release-3.0.1.tar.gz"
  execute autoreconf -i
  execute ./configure --prefix="${WORKSPACE}" --disable-shared --enable-static
  execute make -j $MJOBS
  execute make install

  build_done "zimg"
=======
if build "zimg" "3.0.3"; then
  download "https://github.com/sekrit-twc/zimg/archive/refs/tags/release-3.0.3.tar.gz" "zimg-3.0.3.tar.gz" "zimg"
  cd zimg-release-3.0.3 || exit
  execute "${WORKSPACE}/bin/libtoolize" -i -f -q
  execute ./autogen.sh --prefix="${WORKSPACE}"
  execute ./configure --prefix="${WORKSPACE}" --enable-static --disable-shared
  execute make -j $MJOBS
  execute make install
  build_done "zimg" "3.0.3"
>>>>>>> 7991ba63
fi
CONFIGURE_OPTIONS+=("--enable-libzimg")

##
## audio library
##

if command_exists "python3"; then

  if build "lv2" "1.18.2"; then
    download "https://lv2plug.in/spec/lv2-1.18.2.tar.bz2" "lv2-1.18.2.tar.bz2"
    execute ./waf configure --prefix="${WORKSPACE}" --lv2-user
    execute ./waf
    execute ./waf install

    build_done "lv2" "1.18.2"
  fi
  if build "waflib" "b600c92"; then
    download "https://gitlab.com/drobilla/autowaf/-/archive/b600c928b221a001faeab7bd92786d0b25714bc8/autowaf-b600c928b221a001faeab7bd92786d0b25714bc8.tar.gz" "autowaf.tar.gz"
    build_done "waflib" "b600c92"
  fi
  if build "serd" "0.30.10"; then
    download "https://gitlab.com/drobilla/serd/-/archive/v0.30.10/serd-v0.30.10.tar.gz" "serd-v0.30.10.tar.gz"
    execute cp -r "${PACKAGES}"/autowaf/* "${PACKAGES}/serd-v0.30.10/waflib/"
    execute ./waf configure --prefix="${WORKSPACE}" --static --no-shared --no-posix
    execute ./waf
    execute ./waf install
    build_done "serd" "0.30.10"
  fi
  if build "pcre" "8.45"; then
    download "https://altushost-swe.dl.sourceforge.net/project/pcre/pcre/8.45/pcre-8.45.tar.gz" "pcre-8.45.tar.gz"
    execute ./configure --prefix="${WORKSPACE}" --disable-shared --enable-static
    execute make -j $MJOBS
    execute make install

    build_done "pcre" "8.45"
  fi
  if build "sord" "0.16.8"; then
    download "https://gitlab.com/drobilla/sord/-/archive/v0.16.8/sord-v0.16.8.tar.gz" "sord-v0.16.8.tar.gz"
    execute cp -r "${PACKAGES}"/autowaf/* "${PACKAGES}/sord-v0.16.8/waflib/"
    execute ./waf configure --prefix="${WORKSPACE}" CFLAGS="${CFLAGS}" --static --no-shared --no-utils
    execute ./waf CFLAGS="${CFLAGS}"
    execute ./waf install

    build_done "sord" "0.16.8"
  fi
  if build "sratom" "0.6.8"; then
    download "https://gitlab.com/lv2/sratom/-/archive/v0.6.8/sratom-v0.6.8.tar.gz" "sratom-v0.6.8.tar.gz"
    execute cp -r "${PACKAGES}"/autowaf/* "${PACKAGES}/sratom-v0.6.8/waflib/"
    execute ./waf configure --prefix="${WORKSPACE}" --static --no-shared
    execute ./waf
    execute ./waf install

    build_done "sratom" "0.6.8"
  fi
  if build "lilv" "0.24.12"; then
    download "https://gitlab.com/lv2/lilv/-/archive/v0.24.12/lilv-v0.24.12.tar.gz" "lilv-v0.24.12.tar.gz"
    execute cp -r "${PACKAGES}"/autowaf/* "${PACKAGES}/lilv-v0.24.12/waflib/"
    execute ./waf configure --prefix="${WORKSPACE}" --static --no-shared --no-utils
    execute ./waf
    execute ./waf install
    build_done "lilv" "0.24.12"
  fi
  CFLAGS+=" -I$WORKSPACE/include/lilv-0"

  CONFIGURE_OPTIONS+=("--enable-lv2")

fi

if build "opencore" "0.1.5"; then
  download "https://sourceforge.net/projects/opencore-amr/files/opencore-amr/opencore-amr-0.1.5.tar.gz/download?use_mirror=gigenet" "opencore-amr-0.1.5.tar.gz"
  execute ./configure --prefix="${WORKSPACE}" --disable-shared --enable-static
  execute make -j $MJOBS
  execute make install

  build_done "opencore" "0.1.5"
fi
CONFIGURE_OPTIONS+=("--enable-libopencore_amrnb" "--enable-libopencore_amrwb")

if build "lame" "3.100"; then
  download "https://sourceforge.net/projects/lame/files/lame/3.100/lame-3.100.tar.gz/download?use_mirror=gigenet" "lame-3.100.tar.gz"
  execute ./configure --prefix="${WORKSPACE}" --disable-shared --enable-static
  execute make -j $MJOBS
  execute make install

  build_done "lame" "3.100"
fi
CONFIGURE_OPTIONS+=("--enable-libmp3lame")

if build "opus" "1.3.1"; then
  download "https://archive.mozilla.org/pub/opus/opus-1.3.1.tar.gz"
  execute ./configure --prefix="${WORKSPACE}" --disable-shared --enable-static
  execute make -j $MJOBS
  execute make install

  build_done "opus" "1.3.1"
fi
CONFIGURE_OPTIONS+=("--enable-libopus")

if build "libogg" "1.3.3"; then
  download "https://ftp.osuosl.org/pub/xiph/releases/ogg/libogg-1.3.3.tar.gz"
  execute ./configure --prefix="${WORKSPACE}" --disable-shared --enable-static
  execute make -j $MJOBS
  execute make install
  build_done "libogg" "1.3.3"
fi

if build "libvorbis" "1.3.6"; then
  download "https://ftp.osuosl.org/pub/xiph/releases/vorbis/libvorbis-1.3.6.tar.gz"
  execute ./configure --prefix="${WORKSPACE}" --with-ogg-libraries="${WORKSPACE}"/lib --with-ogg-includes="${WORKSPACE}"/include/ --enable-static --disable-shared --disable-oggtest
  execute make -j $MJOBS
  execute make install

  build_done "libvorbis" "1.3.6"
fi
CONFIGURE_OPTIONS+=("--enable-libvorbis")

if build "libtheora" "1.1.1"; then
  download "https://ftp.osuosl.org/pub/xiph/releases/theora/libtheora-1.1.1.tar.gz"
  sed "s/-fforce-addr//g" configure >configure.patched
  chmod +x configure.patched
  mv configure.patched configure
  execute ./configure --prefix="${WORKSPACE}" --with-ogg-libraries="${WORKSPACE}"/lib --with-ogg-includes="${WORKSPACE}"/include/ --with-vorbis-libraries="${WORKSPACE}"/lib --with-vorbis-includes="${WORKSPACE}"/include/ --enable-static --disable-shared --disable-oggtest --disable-vorbistest --disable-examples --disable-asm --disable-spec
  execute make -j $MJOBS
  execute make install

  build_done "libtheora" "1.1.1"
fi
CONFIGURE_OPTIONS+=("--enable-libtheora")

if $NONFREE_AND_GPL; then
  if build "fdk_aac" "2.0.2"; then
    download "https://sourceforge.net/projects/opencore-amr/files/fdk-aac/fdk-aac-2.0.2.tar.gz/download?use_mirror=gigenet" "fdk-aac-2.0.2.tar.gz"
    execute ./configure --prefix="${WORKSPACE}" --disable-shared --enable-static --enable-pic
    execute make -j $MJOBS
    execute make install

    build_done "fdk_aac" "2.0.2"
  fi
  CONFIGURE_OPTIONS+=("--enable-libfdk-aac")
fi

if build "shine"; then
  download "https://github.com/toots/shine/archive/3.1.1.tar.gz" "shine-3.1.1.tar.gz"
  execute autoreconf -i
  execute ./configure --prefix="${WORKSPACE}" --disable-shared --enable-static
  execute make -j $MJOBS
  execute make install

  build_done "shine"
fi
CONFIGURE_OPTIONS+=("--enable-libshine")

if build "soxr"; then
  download "http://ftp.debian.org/debian/pool/main/libs/libsoxr/libsoxr_0.1.3.orig.tar.xz" "soxr-0.1.3.tar.xz"
  make_dir build
  cd build || exit
  execute cmake .. -DWITH_OPENMP:BOOL=OFF -Wno-dev -DCMAKE_INSTALL_PREFIX="${WORKSPACE}" -DCMAKE_BUILD_TYPE=Release -DBUILD_SHARED_LIBS:BOOL=OFF
  execute make -j $MJOBS
  execute make install

  build_done "soxr"
fi
CONFIGURE_OPTIONS+=("--enable-libsoxr")

if build "speex"; then
  download "http://downloads.us.xiph.org/releases/speex/speex-1.2.0.tar.gz"
  execute ./configure --prefix="${WORKSPACE}" --disable-shared --enable-static
  execute make -j $MJOBS
  execute make install

  build_done "speex"
fi
CONFIGURE_OPTIONS+=("--enable-libspeex")

##
## image library
##

if build "libtiff" "4.2.0"; then
  download "https://download.osgeo.org/libtiff/tiff-4.2.0.tar.gz"
  execute ./configure --prefix="${WORKSPACE}" --disable-shared --enable-static --disable-dependency-tracking --disable-lzma --disable-webp --disable-zstd --without-x
  execute make -j $MJOBS
  execute make install
  build_done "libtiff" "4.2.0"
fi
if build "libpng" "1.6.37"; then
  download "https://sourceforge.net/projects/libpng/files/libpng16/1.6.37/libpng-1.6.37.tar.gz/download?use_mirror=gigenet" "libpng-1.6.37.tar.gz"
  export LDFLAGS="${LDFLAGS}"
  export CPPFLAGS="${CFLAGS}"
  execute ./configure --prefix="${WORKSPACE}" --disable-shared --enable-static
  execute make -j $MJOBS
  execute make install
  build_done "libpng" "1.6.37"
fi

## does not compile on monterey -> _PrintGifError
if [[ "$OSTYPE" != "darwin"* ]]; then
  if build "libwebp" "1.2.1"; then
    # libwebp can fail to compile on Ubuntu if these flags were left set to CFLAGS
    CPPFLAGS=
    download "https://storage.googleapis.com/downloads.webmproject.org/releases/webp/libwebp-1.2.1.tar.gz" "libwebp-1.2.1.tar.gz"
    execute ./configure --prefix="${WORKSPACE}" --disable-shared --enable-static --disable-dependency-tracking --disable-gl --with-zlib-include="${WORKSPACE}"/include/ --with-zlib-lib="${WORKSPACE}"/lib
    make_dir build
    cd build || exit
    execute cmake -DCMAKE_INSTALL_PREFIX="${WORKSPACE}" -DCMAKE_INSTALL_LIBDIR=lib -DCMAKE_INSTALL_BINDIR=bin -DCMAKE_INSTALL_INCLUDEDIR=include -DENABLE_SHARED=OFF -DENABLE_STATIC=ON ../
    execute make -j $MJOBS
    execute make install

<<<<<<< HEAD
if build "openjpeg"; then
  download "https://github.com/uclouvain/openjpeg/archive/v2.3.1.tar.gz" "openjpeg-v2.3.1.tar.gz"
  make_dir build
  cd build || exit
  execute cmake .. -DCMAKE_BUILD_TYPE=Release -DCMAKE_INSTALL_PREFIX="${WORKSPACE}" -DBUILD_SHARED_LIBS:bool=OFF
  execute make -j $MJOBS
  execute make install

  build_done "openjpeg"
fi
CONFIGURE_OPTIONS+=("--enable-libopenjpeg")

=======
    build_done "libwebp" "1.2.1"
  fi
  CONFIGURE_OPTIONS+=("--enable-libwebp")
fi
>>>>>>> 7991ba63
##
## other library
##

if build "libsdl" "2.0.14"; then
  download "https://www.libsdl.org/release/SDL2-2.0.14.tar.gz"
  execute ./configure --prefix="${WORKSPACE}" --disable-shared --enable-static
  execute make -j $MJOBS
  execute make install

  build_done "libsdl" "2.0.14"
fi

<<<<<<< HEAD
if build "snappy"; then
  download "https://github.com/google/snappy/archive/1.1.8.tar.gz"
  make_dir build
  cd build || exit
  execute cmake .. -DCMAKE_BUILD_TYPE=Release -DCMAKE_INSTALL_PREFIX="${WORKSPACE}" -DBUILD_SHARED_LIBS:bool=OFF
  execute make -j $MJOBS

  set_mac_install_name "libsnappy.1.1.8.dylib" "libsnappy.1.dylib"

  execute make install

  build_done "srt"
  build_done "snappy"
fi
CONFIGURE_OPTIONS+=("--enable-libsnappy")

if build "xz"; then
  download "https://tukaani.org/xz/xz-5.2.5.tar.gz"
  execute ./configure --prefix="${WORKSPACE}" --disable-shared --enable-static
  execute make -j $MJOBS
  execute make install

  build_done "xz"
=======
if $NONFREE_AND_GPL; then
  if build "srt" "1.4.3"; then
    download "https://github.com/Haivision/srt/archive/v1.4.3.tar.gz" "srt-1.4.3.tar.gz"
    export OPENSSL_ROOT_DIR="${WORKSPACE}"
    export OPENSSL_LIB_DIR="${WORKSPACE}"/lib
    export OPENSSL_INCLUDE_DIR="${WORKSPACE}"/include/
    execute cmake . -DCMAKE_INSTALL_PREFIX="${WORKSPACE}" -DCMAKE_INSTALL_LIBDIR=lib -DCMAKE_INSTALL_BINDIR=bin -DCMAKE_INSTALL_INCLUDEDIR=include -DENABLE_SHARED=OFF -DENABLE_STATIC=ON -DENABLE_APPS=OFF -DUSE_STATIC_LIBSTDCXX=ON
    execute make install

    if [ -n "$LDEXEFLAGS" ]; then
      sed -i.backup 's/-lgcc_s/-lgcc_eh/g' "${WORKSPACE}"/lib/pkgconfig/srt.pc # The -i.backup is intended and required on MacOS: https://stackoverflow.com/questions/5694228/sed-in-place-flag-that-works-both-on-mac-bsd-and-linux
    fi

    build_done "srt" "1.4.3"
  fi
  CONFIGURE_OPTIONS+=("--enable-libsrt")
>>>>>>> 7991ba63
fi

##
## HWaccel library
##

if [[ "$OSTYPE" == "linux-gnu" ]]; then
  if command_exists "nvcc"; then
    if build "nv-codec" "11.1.5.0"; then
      download "https://github.com/FFmpeg/nv-codec-headers/releases/download/n11.1.5.0/nv-codec-headers-11.1.5.0.tar.gz"
      execute make PREFIX="${WORKSPACE}"
      execute make install PREFIX="${WORKSPACE}"
      build_done "nv-codec" "11.1.5.0"
    fi
    CFLAGS+=" -I/usr/local/cuda/include"
    LDFLAGS+=" -L/usr/local/cuda/lib64"
    CONFIGURE_OPTIONS+=("--enable-cuda-nvcc" "--enable-cuvid" "--enable-nvenc" "--enable-cuda-llvm")

    if [ -z "$LDEXEFLAGS" ]; then
      CONFIGURE_OPTIONS+=("--enable-libnpp") # Only libnpp cannot be statically linked.
    fi

    # https://arnon.dk/matching-sm-architectures-arch-and-gencode-for-various-nvidia-cards/
    CONFIGURE_OPTIONS+=("--nvccflags=-gencode arch=compute_52,code=sm_52")
  fi

  # Vaapi doesn't work well with static links FFmpeg.
  if [ -z "$LDEXEFLAGS" ]; then
    # If the libva development SDK is installed, enable vaapi.
    if library_exists "libva"; then
      if build "vaapi" "1"; then
        build_done "vaapi" "1"
      fi
      CONFIGURE_OPTIONS+=("--enable-vaapi")
    fi
  fi

  if build "amf" "1.4.21.0"; then
    download "https://github.com/GPUOpen-LibrariesAndSDKs/AMF/archive/refs/tags/v.1.4.21.tar.gz" "AMF-1.4.21.tar.gz" "AMF-1.4.21"
    execute rm -rf "${WORKSPACE}/include/AMF"
    execute mkdir -p "${WORKSPACE}/include/AMF"
    execute cp -r "${PACKAGES}"/AMF-1.4.21/AMF-v.1.4.21/amf/public/include/* "${WORKSPACE}/include/AMF/"
    build_done "amf" "1.4.21.0"
  fi
  CONFIGURE_OPTIONS+=("--enable-amf")
fi

##
## FFmpeg
##

EXTRA_VERSION=""
if [[ "$OSTYPE" == "darwin"* ]]; then
  EXTRA_VERSION="${FFMPEG_VERSION}"
fi

build "ffmpeg" "$FFMPEG_VERSION"
download "https://github.com/FFmpeg/FFmpeg/archive/refs/heads/release/$FFMPEG_VERSION.tar.gz" "FFmpeg-release-$FFMPEG_VERSION.tar.gz"
# shellcheck disable=SC2086
./configure "${CONFIGURE_OPTIONS[@]}" \
  --disable-debug \
  --disable-doc \
  --disable-shared \
  --enable-pthreads \
  --enable-static \
  --enable-version3 \
  --extra-cflags="${CFLAGS}" \
  --extra-ldexeflags="${LDEXEFLAGS}" \
  --extra-ldflags="${LDFLAGS}" \
  --extra-libs="${EXTRALIBS}" \
  --pkgconfigdir="$WORKSPACE/lib/pkgconfig" \
  --pkg-config-flags="--static" \
  --prefix="${WORKSPACE}" \
  --extra-version="${EXTRA_VERSION}"

if is_mac; then
  execute dsymutil libavcodec/libavcodec.dylib -o libavcodec.dSYM
  execute dsymutil libavdevice/libavdevice.dylib -o libavdevice.dSYM
  execute dsymutil libavfilter/libavfilter.dylib -o libavfilter.dSYM
  execute dsymutil libavformat/libavformat.dylib -o libavformat.dSYM
  # we're not building this one (libswresample replaces this)
  # execute dsymutil libavresample/libavresample.dylib -o libavresample.dSYM
  execute dsymutil libavutil/libavutil.dylib -o libavutil.dSYM
  execute dsymutil libpostproc/libpostproc.dylib -o libpostproc.dSYM
  execute dsymutil libswresample/libswresample.dylib -o libswresample.dSYM
  execute dsymutil libswscale/libswscale.dylib -o libswscale.dSYM
fi

if [[ -n "$SENTRY_AUTH_TOKEN" ]] && [[ -n "$SENTRY_ORG" ]] && [[ -n "$SENTRY_PROJECT" ]]; then
  # TODO: install sentry-cli when running on CI
  # reads SENTRY_AUTH_TOKEN, SENTRY_ORG and SENTRY_PROJECT from env
  # https://docs.sentry.io/product/cli/configuration/#configuration-values
  sentry-cli upload-dif .
fi

# strip symbols from binaries (i.e., make them smaller)
if is_mac; then
    execute strip -x libavcodec/libavcodec.dylib
    execute strip -x libavdevice/libavdevice.dylib
    execute strip -x libavfilter/libavfilter.dylib
    execute strip -x libavformat/libavformat.dylib
    execute strip -x libavutil/libavutil.dylib
    execute strip -x libpostproc/libpostproc.dylib
    execute strip -x libswresample/libswresample.dylib
    execute strip -x libswscale/libswscale.dylib
    execute strip -x ffmpeg
    execute strip -x ffprobe
    execute strip -x ffplay
fi

execute make -j $MJOBS
execute make install

INSTALL_FOLDER="/usr/bin"
if is_mac; then
  INSTALL_FOLDER="/usr/local/bin"
fi

verify_binary_type

echo ""
echo "Building done. The following binaries can be found here:"
echo "- ffmpeg: $WORKSPACE/bin/ffmpeg"
echo "- ffprobe: $WORKSPACE/bin/ffprobe"
echo "- ffplay: $WORKSPACE/bin/ffplay"
echo ""

if [[ "$AUTOINSTALL" == "yes" ]]; then
  if command_exists "sudo"; then
    sudo cp "$WORKSPACE/bin/ffmpeg" "$INSTALL_FOLDER/ffmpeg"
    sudo cp "$WORKSPACE/bin/ffprobe" "$INSTALL_FOLDER/ffprobe"
    sudo cp "$WORKSPACE/bin/ffplay" "$INSTALL_FOLDER/ffplay"
    echo "Done. FFmpeg is now installed to your system."
  else
    cp "$WORKSPACE/bin/ffmpeg" "$INSTALL_FOLDER/ffmpeg"
    cp "$WORKSPACE/bin/ffprobe" "$INSTALL_FOLDER/ffprobe"
    cp "$WORKSPACE/bin/ffplay" "$INSTALL_FOLDER/ffplay"
    echo "Done. FFmpeg is now installed to your system."
  fi
elif [[ ! "$SKIPINSTALL" == "yes" ]]; then
  read -r -p "Install these binaries to your $INSTALL_FOLDER folder? Existing binaries will be replaced. [Y/n] " response
  case $response in
  [yY][eE][sS] | [yY])
    if command_exists "sudo"; then
      sudo cp "$WORKSPACE/bin/ffmpeg" "$INSTALL_FOLDER/ffmpeg"
      sudo cp "$WORKSPACE/bin/ffprobe" "$INSTALL_FOLDER/ffprobe"
      sudo cp "$WORKSPACE/bin/ffplay" "$INSTALL_FOLDER/ffplay"
    else
      cp "$WORKSPACE/bin/ffmpeg" "$INSTALL_FOLDER/ffmpeg"
      cp "$WORKSPACE/bin/ffprobe" "$INSTALL_FOLDER/ffprobe"
      cp "$WORKSPACE/bin/ffplay" "$INSTALL_FOLDER/ffplay"
    fi
    echo "Done. FFmpeg is now installed to your system."
    ;;
  esac
fi

cd $CWD
if is_mac; then
  node copy_mac_libs.js
  cd "$WORKSPACE/mac"
  execute zip --symlinks -r "ffmpeg-ffprobe-shared-darwin-x86_64.${VERSION}.zip" *
fi

exit 0<|MERGE_RESOLUTION|>--- conflicted
+++ resolved
@@ -4,12 +4,8 @@
 # LICENSE: https://github.com/markus-perl/ffmpeg-build-script/blob/master/LICENSE
 
 PROGNAME=$(basename "$0")
-<<<<<<< HEAD
-VERSION=1.22.rc1
-=======
 FFMPEG_VERSION=4.4
 SCRIPT_VERSION=1.33
->>>>>>> 7991ba63
 CWD=$(pwd)
 PACKAGES="$CWD/packages"
 WORKSPACE="$CWD/workspace"
@@ -262,13 +258,8 @@
       cflag='-c'
       cleanup
     fi
-<<<<<<< HEAD
-    if [[ "$1" == "--full-static" || "$1" =~ 'f' ]]; then
+    if [[ "$1" == "--full-static" ]]; then
       if is_mac; then
-=======
-    if [[ "$1" == "--full-static" ]]; then
-      if [[ "$OSTYPE" == "darwin"* ]]; then
->>>>>>> 7991ba63
         echo "Error: A full static binary can only be build on Linux."
         exit 1
       fi
@@ -390,20 +381,22 @@
   build_done "m4" "1.4.19"
 fi
 
-<<<<<<< HEAD
-if build "meson"; then
+if build "meson" "0.0.0"; then
   execute pip3 install install meson ninja
-  build_done "meson"
-fi
-
-if build "cmake"; then
+  build_done "meson" "0.0.0"
+fi
+
+if build "cmake" "3.18.4"; then
   download "https://cmake.org/files/v3.18/cmake-3.18.4.tar.gz"
   execute ./configure --prefix="${WORKSPACE}" --system-zlib
-=======
+  execute make -j $MJOBS
+  execute make install
+  build_done "cmake" "3.18.4"
+fi
+
 if build "autoconf" "2.71"; then
   download "https://ftp.gnu.org/gnu/autoconf/autoconf-2.71.tar.gz"
   execute ./configure --prefix="${WORKSPACE}"
->>>>>>> 7991ba63
   execute make -j $MJOBS
   execute make install
   build_done "autoconf" "2.71"
@@ -624,24 +617,19 @@
   CONFIGURE_OPTIONS+=("--enable-libvidstab")
 fi
 
-<<<<<<< HEAD
-if build "twolame"; then
+if build "twolame" "0.4.0"; then
   download "https://downloads.sourceforge.net/twolame/twolame-0.4.0.tar.gz"
   execute ./configure --prefix="${WORKSPACE}" --enable-static --disable-shared
   execute make -j $MJOBS
   execute make install
 
-  build_done "twolame"
+  build_done "twolame" "0.4.0"
 fi
 CONFIGURE_OPTIONS+=("--enable-libtwolame")
 
-if build "av1"; then
-  download "https://aomedia.googlesource.com/aom/+archive/b52ee6d44adaef8a08f6984390de050d64df9faa.tar.gz" "av1.tar.gz" "av1"
-=======
 if build "av1" "ae2be80"; then
   # libaom ae2be80 == v3.1.2
   download "https://aomedia.googlesource.com/aom/+archive/ae2be8030200925895fa6e98bd274ffdb595cbf6.tar.gz" "av1.tar.gz" "av1"
->>>>>>> 7991ba63
   make_dir "$PACKAGES"/aom_build
   cd "$PACKAGES"/aom_build || exit
   if $MACOS_M1; then
@@ -656,8 +644,7 @@
 fi
 CONFIGURE_OPTIONS+=("--enable-libaom")
 
-<<<<<<< HEAD
-if build "dav1d"; then
+if build "dav1d" "0.7.1"; then
   download "https://code.videolan.org/videolan/dav1d/-/archive/0.7.1/dav1d-0.7.1.tar.gz"
   make_dir "$PACKAGES"/dav1d_build
   cd "$PACKAGES"/dav1d_build || exit
@@ -669,15 +656,6 @@
 fi
 CONFIGURE_OPTIONS+=("--enable-libdav1d")
 
-if build "zimg"; then
-  download "https://github.com/sekrit-twc/zimg/archive/release-3.0.1.tar.gz"
-  execute autoreconf -i
-  execute ./configure --prefix="${WORKSPACE}" --disable-shared --enable-static
-  execute make -j $MJOBS
-  execute make install
-
-  build_done "zimg"
-=======
 if build "zimg" "3.0.3"; then
   download "https://github.com/sekrit-twc/zimg/archive/refs/tags/release-3.0.3.tar.gz" "zimg-3.0.3.tar.gz" "zimg"
   cd zimg-release-3.0.3 || exit
@@ -687,7 +665,6 @@
   execute make -j $MJOBS
   execute make install
   build_done "zimg" "3.0.3"
->>>>>>> 7991ba63
 fi
 CONFIGURE_OPTIONS+=("--enable-libzimg")
 
@@ -896,9 +873,12 @@
     execute cmake -DCMAKE_INSTALL_PREFIX="${WORKSPACE}" -DCMAKE_INSTALL_LIBDIR=lib -DCMAKE_INSTALL_BINDIR=bin -DCMAKE_INSTALL_INCLUDEDIR=include -DENABLE_SHARED=OFF -DENABLE_STATIC=ON ../
     execute make -j $MJOBS
     execute make install
-
-<<<<<<< HEAD
-if build "openjpeg"; then
+    build_done "libwebp" "1.2.1"
+  fi
+  CONFIGURE_OPTIONS+=("--enable-libwebp")
+fi
+
+if build "openjpeg" "2.3.1"; then
   download "https://github.com/uclouvain/openjpeg/archive/v2.3.1.tar.gz" "openjpeg-v2.3.1.tar.gz"
   make_dir build
   cd build || exit
@@ -906,16 +886,10 @@
   execute make -j $MJOBS
   execute make install
 
-  build_done "openjpeg"
+  build_done "openjpeg" "2.3.1"
 fi
 CONFIGURE_OPTIONS+=("--enable-libopenjpeg")
 
-=======
-    build_done "libwebp" "1.2.1"
-  fi
-  CONFIGURE_OPTIONS+=("--enable-libwebp")
-fi
->>>>>>> 7991ba63
 ##
 ## other library
 ##
@@ -929,8 +903,7 @@
   build_done "libsdl" "2.0.14"
 fi
 
-<<<<<<< HEAD
-if build "snappy"; then
+if build "snappy" "1.1.8"; then
   download "https://github.com/google/snappy/archive/1.1.8.tar.gz"
   make_dir build
   cd build || exit
@@ -946,14 +919,15 @@
 fi
 CONFIGURE_OPTIONS+=("--enable-libsnappy")
 
-if build "xz"; then
+if build "xz" "5.2.5"; then
   download "https://tukaani.org/xz/xz-5.2.5.tar.gz"
   execute ./configure --prefix="${WORKSPACE}" --disable-shared --enable-static
   execute make -j $MJOBS
   execute make install
 
-  build_done "xz"
-=======
+  build_done "xz" "5.2.5"
+fi
+
 if $NONFREE_AND_GPL; then
   if build "srt" "1.4.3"; then
     download "https://github.com/Haivision/srt/archive/v1.4.3.tar.gz" "srt-1.4.3.tar.gz"
@@ -970,7 +944,6 @@
     build_done "srt" "1.4.3"
   fi
   CONFIGURE_OPTIONS+=("--enable-libsrt")
->>>>>>> 7991ba63
 fi
 
 ##
