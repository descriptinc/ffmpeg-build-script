--- conflicted
+++ resolved
@@ -4,11 +4,7 @@
 # LICENSE: https://github.com/markus-perl/ffmpeg-build-script/blob/master/LICENSE
 
 PROGNAME=$(basename "$0")
-<<<<<<< HEAD
-VERSION=1.21.rc6
-=======
-VERSION=1.22
->>>>>>> 4e4196d8
+VERSION=1.22.rc1
 CWD=$(pwd)
 PACKAGES="$CWD/packages"
 WORKSPACE="$CWD/workspace"
@@ -43,38 +39,22 @@
 if [[ -n "$NUMJOBS" ]]; then
   MJOBS="$NUMJOBS"
 elif [[ -f /proc/cpuinfo ]]; then
-<<<<<<< HEAD
-	MJOBS=$(grep -c processor /proc/cpuinfo)
+  MJOBS=$(grep -c processor /proc/cpuinfo)
 elif is_mac; then
-	MJOBS=$(sysctl -n machdep.cpu.thread_count)
-	CONFIGURE_OPTIONS=("--enable-videotoolbox")
-=======
-  MJOBS=$(grep -c processor /proc/cpuinfo)
-elif [[ "$OSTYPE" == "darwin"* ]]; then
   MJOBS=$(sysctl -n machdep.cpu.thread_count)
   CONFIGURE_OPTIONS=("--enable-videotoolbox")
->>>>>>> 4e4196d8
 else
   MJOBS=4
 fi
 
-<<<<<<< HEAD
 CONFIGURE_OPTIONS+=("--extra-version=beamcube")
 
-make_dir () {
-	remove_dir "$1"
-	if ! mkdir "$1"; then
-		printf "\n Failed to create dir %s" "$1";
-		exit 1
-	fi
-=======
 make_dir() {
   remove_dir "$1"
   if ! mkdir "$1"; then
     printf "\n Failed to create dir %s" "$1"
     exit 1
   fi
->>>>>>> 4e4196d8
 }
 
 remove_dir() {
@@ -185,11 +165,6 @@
   return 0
 }
 
-build_done() {
-  touch "$PACKAGES/$1.done"
-}
-
-<<<<<<< HEAD
 set_mac_install_name () {
 	local name="${2:-$1}"
 	if is_mac; then
@@ -197,9 +172,10 @@
 	fi
 }
 
-build_done () {
-	touch "$PACKAGES/$1.done"
-=======
+build_done() {
+  touch "$PACKAGES/$1.done"
+}
+
 verify_binary_type() {
   BINARY_TYPE=$(file "$WORKSPACE/bin/ffmpeg" | sed -n 's/^.*\:\ \(.*$\)/\1/p')
   echo ""
@@ -211,7 +187,6 @@
     echo "Successfully built binary for ${OSTYPE}: ${BINARY_TYPE}"
     ;;
   esac
->>>>>>> 4e4196d8
 }
 
 cleanup() {
@@ -233,40 +208,6 @@
   echo ""
 }
 
-<<<<<<< HEAD
-while (( $# > 0 )); do
-	case $1 in
-		-h | --help)
-			usage
-			exit 0
-			;;
-		--version)
-			echo "$VERSION"
-			exit 0
-			;;
-		-*)
-			if [[ "$1" == "--build" || "$1" =~ 'b' ]]; then
-				bflag='-b'
-			fi
-			if [[ "$1" == "--cleanup" || "$1" =~ 'c' ]]; then
-				cflag='-c'
-				cleanup
-			fi
-			if [[ "$1" == "--full-static" || "$1" =~ 'f' ]]; then
-				if is_mac; then
-					echo "Error: A full static binary can only be build on Linux."
-					exit 1
-				fi
-				LDEXEFLAGS="-static"
-			fi
-			shift
-			;;
-		*)
-			usage
-			exit 1
-			;;
-	esac
-=======
 while (($# > 0)); do
   case $1 in
   -h | --help)
@@ -286,7 +227,7 @@
       cleanup
     fi
     if [[ "$1" == "--full-static" || "$1" =~ 'f' ]]; then
-      if [[ "$OSTYPE" == "darwin"* ]]; then
+				if is_mac; then
         echo "Error: A full static binary can only be build on Linux."
         exit 1
       fi
@@ -299,7 +240,6 @@
     exit 1
     ;;
   esac
->>>>>>> 4e4196d8
 done
 
 echo "ffmpeg-build-script v$VERSION"
@@ -443,38 +383,25 @@
 fi
 
 if build "zlib"; then
-<<<<<<< HEAD
-	download "https://www.zlib.net/zlib-1.2.11.tar.gz"
+  download "https://www.zlib.net/zlib-1.2.11.tar.gz"
 	execute ./configure --shared --prefix="${WORKSPACE}"
-	execute make -j $MJOBS
-	execute make install
-	build_done "zlib"
-fi
-
-if build "meson"; then
-	execute python3 -m pip install meson ninja
-	build_done "meson"
-=======
-  download "https://www.zlib.net/zlib-1.2.11.tar.gz"
-  execute ./configure --static --prefix="${WORKSPACE}"
   execute make -j $MJOBS
   execute make install
   build_done "zlib"
 fi
 
-if build "openssl"; then
-  download "https://www.openssl.org/source/openssl-1.1.1i.tar.gz"
-  if $MACOS_M1; then
-    sed -n 's/\(##### GNU Hurd\)/"darwin64-arm64-cc" => { \n    inherit_from     => [ "darwin-common", asm("aarch64_asm") ],\n    CFLAGS           => add("-Wall"),\n    cflags           => add("-arch arm64 "),\n    lib_cppflags     => add("-DL_ENDIAN"),\n    bn_ops           => "SIXTY_FOUR_BIT_LONG", \n    perlasm_scheme   => "macosx", \n}, \n\1/g' Configurations/10-main.conf
-    execute ./configure --prefix="${WORKSPACE}" no-shared no-asm darwin64-arm64-cc
-  else
-    execute ./config --prefix="${WORKSPACE}" --openssldir="${WORKSPACE}" --with-zlib-include="${WORKSPACE}"/include/ --with-zlib-lib="${WORKSPACE}"/lib no-shared zlib
-  fi
-  execute make -j $MJOBS
-  execute make install_sw
-  build_done "openssl"
->>>>>>> 4e4196d8
-fi
+#if build "openssl"; then
+#  download "https://www.openssl.org/source/openssl-1.1.1i.tar.gz"
+#  if $MACOS_M1; then
+#    sed -n 's/\(##### GNU Hurd\)/"darwin64-arm64-cc" => { \n    inherit_from     => [ "darwin-common", asm("aarch64_asm") ],\n    CFLAGS           => add("-Wall"),\n    cflags           => add("-arch arm64 "),\n    lib_cppflags     => add("-DL_ENDIAN"),\n    bn_ops           => "SIXTY_FOUR_BIT_LONG", \n    perlasm_scheme   => "macosx", \n}, \n\1/g' Configurations/10-main.conf
+#    execute ./configure --prefix="${WORKSPACE}" no-shared no-asm darwin64-arm64-cc
+#  else
+#    execute ./config --prefix="${WORKSPACE}" --openssldir="${WORKSPACE}" --with-zlib-include="${WORKSPACE}"/include/ --with-zlib-lib="${WORKSPACE}"/lib no-shared zlib
+#  fi
+#  execute make -j $MJOBS
+#  execute make install_sw
+#  build_done "openssl"
+#fi
 
 if build "cmake"; then
   download "https://cmake.org/files/v3.18/cmake-3.18.4.tar.gz"
@@ -504,19 +431,11 @@
   download "https://code.videolan.org/videolan/x264/-/archive/0d754ec36013fee82978496cd56fbd48824910b3/x264-0d754ec36013fee82978496cd56fbd48824910b3.tar.gz" "x264-0d754ec.tar.gz"
   cd "${PACKAGES}"/x264-0d754ec || exit
 
-<<<<<<< HEAD
-	if [[ "$OSTYPE" == "linux-gnu" ]]; then
+  if [[ "$OSTYPE" == "linux-gnu" ]]; then
 		execute ./configure --prefix="${WORKSPACE}" --enable-shared --enable-pic CXXFLAGS="-fPIC"
-	else
+  else
 		execute ./configure --prefix="${WORKSPACE}" --enable-shared --enable-pic
-	fi
-=======
-  if [[ "$OSTYPE" == "linux-gnu" ]]; then
-    execute ./configure --prefix="${WORKSPACE}" --enable-static --enable-pic CXXFLAGS="-fPIC"
-  else
-    execute ./configure --prefix="${WORKSPACE}" --enable-static --enable-pic
-  fi
->>>>>>> 4e4196d8
+  fi
 
   execute make -j $MJOBS
   execute make install
@@ -527,23 +446,14 @@
 CONFIGURE_OPTIONS+=("--enable-libx264")
 
 if build "x265"; then
-<<<<<<< HEAD
-	download "https://github.com/videolan/x265/archive/Release_3.5.tar.gz" "x265-3.5.tar.gz"
-	cd build/linux || exit
-	execute cmake -DCMAKE_INSTALL_PREFIX="${WORKSPACE}" -DENABLE_SHARED=on -DBUILD_SHARED_LIBS=on ../../source
-	execute make -j $MJOBS
-
-	set_mac_install_name "libx265.198.dylib"
-
-	execute make install
-=======
   download "https://github.com/videolan/x265/archive/Release_3.5.tar.gz" "x265-3.5.tar.gz"
   cd build/linux || exit
-
-  execute cmake -DCMAKE_INSTALL_PREFIX="${WORKSPACE}" -DENABLE_SHARED=off -DBUILD_SHARED_LIBS=OFF ../../source
-  execute make -j $MJOBS
-  execute make install
->>>>>>> 4e4196d8
+	execute cmake -DCMAKE_INSTALL_PREFIX="${WORKSPACE}" -DENABLE_SHARED=on -DBUILD_SHARED_LIBS=on ../../source
+  execute make -j $MJOBS
+
+	set_mac_install_name "libx265.198.dylib"
+
+  execute make install
 
   if [ -n "$LDEXEFLAGS" ]; then
     sed -i.backup 's/-lgcc_s/-lgcc_eh/g' "${WORKSPACE}/lib/pkgconfig/x265.pc" # The -i.backup is intended and required on MacOS: https://stackoverflow.com/questions/5694228/sed-in-place-flag-that-works-both-on-mac-bsd-and-linux
@@ -556,236 +466,157 @@
 if build "libvpx"; then
   download "https://github.com/webmproject/libvpx/archive/v1.9.0.tar.gz" "libvpx-1.9.0.tar.gz"
 
-<<<<<<< HEAD
 	EXTRA_FLAG=""
 
 	if is_mac; then
-		echo "Applying Darwin patch"
-		sed "s/,--version-script//g" build/make/Makefile > build/make/Makefile.patched
-		sed "s/-Wl,--no-undefined -Wl,-soname/-Wl,-undefined,error -Wl,-install_name/g" build/make/Makefile.patched > build/make/Makefile
-		EXTRA_FLAG="--target=x86_64-darwin15-gcc"
-	fi
-
-
-	execute ./configure --prefix="${WORKSPACE}" --disable-unit-tests --enable-shared --disable-static --as=yasm "${EXTRA_FLAG}"
-	execute make -j $MJOBS
-
-	set_mac_install_name "libvpx.6.dylib"
-
-	execute make install
-=======
-  if [[ "$OSTYPE" == "darwin"* ]]; then
     echo "Applying Darwin patch"
     sed "s/,--version-script//g" build/make/Makefile >build/make/Makefile.patched
     sed "s/-Wl,--no-undefined -Wl,-soname/-Wl,-undefined,error -Wl,-install_name/g" build/make/Makefile.patched >build/make/Makefile
-  fi
-
-  execute ./configure --prefix="${WORKSPACE}" --disable-unit-tests --disable-shared --as=yasm
-  execute make -j $MJOBS
-  execute make install
->>>>>>> 4e4196d8
+		EXTRA_FLAG="--target=x86_64-darwin15-gcc"
+  fi
+
+
+	execute ./configure --prefix="${WORKSPACE}" --disable-unit-tests --enable-shared --disable-static --as=yasm "${EXTRA_FLAG}"
+  execute make -j $MJOBS
+
+	set_mac_install_name "libvpx.6.dylib"
+
+  execute make install
 
   build_done "libvpx"
 fi
 CONFIGURE_OPTIONS+=("--enable-libvpx")
 
 if build "xvidcore"; then
-<<<<<<< HEAD
-	download "https://downloads.xvid.com/downloads/xvidcore-1.3.7.tar.gz"
-	cd build/generic || exit
+  download "https://downloads.xvid.com/downloads/xvidcore-1.3.7.tar.gz"
+  cd build/generic || exit
+	execute ./configure --prefix="${WORKSPACE}" --enable-shared --disable-static
+  execute make -j $MJOBS
+  execute make install
+
+  if [[ -f ${WORKSPACE}/lib/libxvidcore.4.dylib ]]; then
+    execute rm "${WORKSPACE}/lib/libxvidcore.4.dylib"
+  fi
+
+  if [[ -f ${WORKSPACE}/lib/libxvidcore.so ]]; then
+    execute rm "${WORKSPACE}"/lib/libxvidcore.so*
+  fi
+
+  build_done "xvidcore"
+fi
+CONFIGURE_OPTIONS+=("--enable-libxvid")
+
+if build "vid_stab"; then
+  download "https://github.com/georgmartius/vid.stab/archive/v1.1.0.tar.gz" "vid.stab-1.1.0.tar.gz"
+
+  if $MACOS_M1; then
+
+    curl -s -o "$PACKAGES/vid.stab-1.1.0/fix_cmake_quoting.patch" https://raw.githubusercontent.com/Homebrew/formula-patches/5bf1a0e0cfe666ee410305cece9c9c755641bfdf/libvidstab/fix_cmake_quoting.patch
+    patch -p1 <fix_cmake_quoting.patch
+  fi
+
+	execute cmake -DBUILD_SHARED_LIBS=on -DCMAKE_INSTALL_PREFIX:PATH="${WORKSPACE}" -DUSE_OMP=OFF -DENABLE_SHARED=on .
+  execute make
+  execute make install
+
+	set_mac_install_name "${WORKSPACE}/lib/libvidstab.1.1.dylib" "libvidstab.1.1.dylib"
+
+  build_done "vid_stab"
+fi
+CONFIGURE_OPTIONS+=("--enable-libvidstab")
+
+if build "twolame"; then
+	download "https://downloads.sourceforge.net/twolame/twolame-0.4.0.tar.gz"
 	execute ./configure --prefix="${WORKSPACE}" --enable-shared --disable-static
 	execute make -j $MJOBS
 	execute make install
-=======
-  download "https://downloads.xvid.com/downloads/xvidcore-1.3.7.tar.gz"
-  cd build/generic || exit
-  execute ./configure --prefix="${WORKSPACE}" --disable-shared --enable-static
-  execute make -j $MJOBS
-  execute make install
->>>>>>> 4e4196d8
-
-  if [[ -f ${WORKSPACE}/lib/libxvidcore.4.dylib ]]; then
-    execute rm "${WORKSPACE}/lib/libxvidcore.4.dylib"
-  fi
-
-  if [[ -f ${WORKSPACE}/lib/libxvidcore.so ]]; then
-    execute rm "${WORKSPACE}"/lib/libxvidcore.so*
-  fi
-
-  build_done "xvidcore"
-fi
-CONFIGURE_OPTIONS+=("--enable-libxvid")
-
-if build "vid_stab"; then
-<<<<<<< HEAD
-	download "https://github.com/georgmartius/vid.stab/archive/v1.1.0.tar.gz" "vid.stab-1.1.0.tar.gz"
-	execute cmake -DBUILD_SHARED_LIBS=on -DCMAKE_INSTALL_PREFIX:PATH="${WORKSPACE}" -DUSE_OMP=OFF -DENABLE_SHARED=on .
-	execute make
-	execute make install
-
-	set_mac_install_name "${WORKSPACE}/lib/libvidstab.1.1.dylib" "libvidstab.1.1.dylib"
-
-	build_done "vid_stab"
-fi
-CONFIGURE_OPTIONS+=("--enable-libvidstab")
-
-if build "twolame"; then
-	download "https://downloads.sourceforge.net/twolame/twolame-0.4.0.tar.gz"
-	execute ./configure --prefix="${WORKSPACE}" --enable-shared --disable-static
-	execute make -j $MJOBS
-	execute make install
 
 	build_done "twolame"
 fi
 CONFIGURE_OPTIONS+=("--enable-libtwolame")
 
-
-if build "av1"; then
-	download "https://aomedia.googlesource.com/aom/+archive/430d58446e1f71ec2283af0d6c1879bc7a3553dd.tar.gz" "av1.tar.gz" "av1"
-	make_dir "$PACKAGES"/aom_build
-	cd "$PACKAGES"/aom_build || exit
-	execute cmake -DBUILD_SHARED_LIBS=1 -DENABLE_TESTS=0 -DCMAKE_INSTALL_PREFIX="${WORKSPACE}" -DCMAKE_INSTALL_LIBDIR=lib "$PACKAGES"/av1
-	execute make -j $MJOBS
-
-	set_mac_install_name "libaom.2.0.0.dylib" "libaom.2.dylib"
-
-	execute make install
-
-	build_done "av1"
-fi
-CONFIGURE_OPTIONS+=("--enable-libaom")
-
-if build "dav1d"; then
-	download "https://code.videolan.org/videolan/dav1d/-/archive/0.7.1/dav1d-0.7.1.tar.gz"
-	make_dir "$PACKAGES"/dav1d_build
-	cd "$PACKAGES"/dav1d_build || exit
-	execute meson --prefix="${WORKSPACE}" ../dav1d-0.7.1
-	execute ninja
-	execute ninja install
-
-	build_done "dav1d"
-fi
-CONFIGURE_OPTIONS+=("--enable-libdav1d")
-
-if build "zimg"; then
-	download "https://github.com/sekrit-twc/zimg/archive/release-3.0.1.tar.gz"
-	execute autoreconf -i
-	execute ./configure --prefix="${WORKSPACE}" --enable-shared --disable-static
-	execute make -j $MJOBS
-	execute make install
-
-	build_done "zimg"
-fi
-CONFIGURE_OPTIONS+=("--enable-libzimg")
-
-=======
-  download "https://github.com/georgmartius/vid.stab/archive/v1.1.0.tar.gz" "vid.stab-1.1.0.tar.gz"
-
-  if $MACOS_M1; then
-
-    curl -s -o "$PACKAGES/vid.stab-1.1.0/fix_cmake_quoting.patch" https://raw.githubusercontent.com/Homebrew/formula-patches/5bf1a0e0cfe666ee410305cece9c9c755641bfdf/libvidstab/fix_cmake_quoting.patch
-    patch -p1 <fix_cmake_quoting.patch
-  fi
-
-  execute cmake -DBUILD_SHARED_LIBS=OFF -DCMAKE_INSTALL_PREFIX="${WORKSPACE}" -DUSE_OMP=OFF -DENABLE_SHARED=off .
-  execute make
-  execute make install
-
-  build_done "vid_stab"
-fi
-CONFIGURE_OPTIONS+=("--enable-libvidstab")
 
 if build "av1"; then
   download "https://aomedia.googlesource.com/aom/+archive/b52ee6d44adaef8a08f6984390de050d64df9faa.tar.gz" "av1.tar.gz" "av1"
   make_dir "$PACKAGES"/aom_build
   cd "$PACKAGES"/aom_build || exit
   if $MACOS_M1; then
-    execute cmake -DENABLE_TESTS=0 -DCMAKE_INSTALL_PREFIX="${WORKSPACE}" -DCMAKE_INSTALL_LIBDIR=lib -DCONFIG_RUNTIME_CPU_DETECT=0 "$PACKAGES"/av1
+    execute cmake -DBUILD_SHARED_LIBS=1 -DENABLE_TESTS=0 -DCMAKE_INSTALL_PREFIX="${WORKSPACE}" -DCMAKE_INSTALL_LIBDIR=lib -DCONFIG_RUNTIME_CPU_DETECT=0 "$PACKAGES"/av1
   else
-    execute cmake -DENABLE_TESTS=0 -DCMAKE_INSTALL_PREFIX="${WORKSPACE}" -DCMAKE_INSTALL_LIBDIR=lib "$PACKAGES"/av1
-  fi
-  execute make -j $MJOBS
+    execute cmake -DBUILD_SHARED_LIBS=1 -DENABLE_TESTS=0 -DCMAKE_INSTALL_PREFIX="${WORKSPACE}" -DCMAKE_INSTALL_LIBDIR=lib "$PACKAGES"/av1
+  fi
+  execute make -j $MJOBS
+
+	set_mac_install_name "libaom.2.0.0.dylib" "libaom.2.dylib"
+
   execute make install
 
   build_done "av1"
 fi
 CONFIGURE_OPTIONS+=("--enable-libaom")
 
->>>>>>> 4e4196d8
-##
-## audio library
-##
-
-if build "opencore"; then
-<<<<<<< HEAD
-	download "https://deac-riga.dl.sourceforge.net/project/opencore-amr/opencore-amr/opencore-amr-0.1.5.tar.gz"
+#if build "dav1d"; then
+#	download "https://code.videolan.org/videolan/dav1d/-/archive/0.7.1/dav1d-0.7.1.tar.gz"
+#	make_dir "$PACKAGES"/dav1d_build
+#	cd "$PACKAGES"/dav1d_build || exit
+#	execute meson --prefix="${WORKSPACE}" ../dav1d-0.7.1
+#	execute ninja
+#	execute ninja install
+#
+#	build_done "dav1d"
+#fi
+#CONFIGURE_OPTIONS+=("--enable-libdav1d")
+
+if build "zimg"; then
+	download "https://github.com/sekrit-twc/zimg/archive/release-3.0.1.tar.gz"
+	execute autoreconf -i
 	execute ./configure --prefix="${WORKSPACE}" --enable-shared --disable-static
 	execute make -j $MJOBS
 	execute make install
-=======
+
+	build_done "zimg"
+fi
+CONFIGURE_OPTIONS+=("--enable-libzimg")
+
+##
+## audio library
+##
+
+if build "opencore"; then
   download "https://deac-riga.dl.sourceforge.net/project/opencore-amr/opencore-amr/opencore-amr-0.1.5.tar.gz"
-  execute ./configure --prefix="${WORKSPACE}" --disable-shared --enable-static
-  execute make -j $MJOBS
-  execute make install
->>>>>>> 4e4196d8
+	execute ./configure --prefix="${WORKSPACE}" --enable-shared --disable-static
+  execute make -j $MJOBS
+  execute make install
 
   build_done "opencore"
 fi
 CONFIGURE_OPTIONS+=("--enable-libopencore_amrnb" "--enable-libopencore_amrwb")
 
 if build "lame"; then
-<<<<<<< HEAD
-	download "https://netcologne.dl.sourceforge.net/project/lame/lame/3.100/lame-3.100.tar.gz"
+  download "https://netcologne.dl.sourceforge.net/project/lame/lame/3.100/lame-3.100.tar.gz"
 	sed "/lame_init_old/d" include/libmp3lame.sym > include/libmp3lame.sym.patched
 	mv include/libmp3lame.sym.patched include/libmp3lame.sym
 	execute ./configure --prefix="${WORKSPACE}" --enable-shared --disable-static
-	execute make -j $MJOBS
-	execute make install
-=======
-  download "https://netcologne.dl.sourceforge.net/project/lame/lame/3.100/lame-3.100.tar.gz"
-  execute ./configure --prefix="${WORKSPACE}" --disable-shared --enable-static
-  execute make -j $MJOBS
-  execute make install
->>>>>>> 4e4196d8
+  execute make -j $MJOBS
+  execute make install
 
   build_done "lame"
 fi
 CONFIGURE_OPTIONS+=("--enable-libmp3lame")
 
 if build "opus"; then
-<<<<<<< HEAD
-	download "https://archive.mozilla.org/pub/opus/opus-1.3.1.tar.gz"
-	execute ./configure --prefix="${WORKSPACE}" --enable-shared --disable-static
-	execute make -j $MJOBS
-	execute make install
-=======
   download "https://archive.mozilla.org/pub/opus/opus-1.3.1.tar.gz"
-  execute ./configure --prefix="${WORKSPACE}" --disable-shared --enable-static
-  execute make -j $MJOBS
-  execute make install
->>>>>>> 4e4196d8
+	execute ./configure --prefix="${WORKSPACE}" --enable-shared --disable-static
+  execute make -j $MJOBS
+  execute make install
 
   build_done "opus"
 fi
 CONFIGURE_OPTIONS+=("--enable-libopus")
 
 if build "libogg"; then
-<<<<<<< HEAD
-	download "https://ftp.osuosl.org/pub/xiph/releases/ogg/libogg-1.3.3.tar.gz"
-	execute ./configure --prefix="${WORKSPACE}" --enable-shared --disable-static
-	execute make -j $MJOBS
-	execute make install
-	build_done "libogg"
-fi
-
-if build "libvorbis"; then
-	download "https://ftp.osuosl.org/pub/xiph/releases/vorbis/libvorbis-1.3.6.tar.gz"
-	OGG_CFLAGS="-I${WORKSPACE}/include/ogg" OGG_LIBS="-L${WORKSPACE}/lib -logg" execute ./configure --prefix="${WORKSPACE}" --with-ogg-libraries="${WORKSPACE}"/lib --with-ogg-includes="${WORKSPACE}"/include/ --disable-static --enable-shared --disable-oggtest
-	execute make -j $MJOBS
-	execute make install
-=======
   download "https://ftp.osuosl.org/pub/xiph/releases/ogg/libogg-1.3.3.tar.gz"
-  execute ./configure --prefix="${WORKSPACE}" --disable-shared --enable-static
+	execute ./configure --prefix="${WORKSPACE}" --enable-shared --disable-static
   execute make -j $MJOBS
   execute make install
   build_done "libogg"
@@ -793,26 +624,24 @@
 
 if build "libvorbis"; then
   download "https://ftp.osuosl.org/pub/xiph/releases/vorbis/libvorbis-1.3.6.tar.gz"
-  execute ./configure --prefix="${WORKSPACE}" --with-ogg-libraries="${WORKSPACE}"/lib --with-ogg-includes="${WORKSPACE}"/include/ --enable-static --disable-shared --disable-oggtest
-  execute make -j $MJOBS
-  execute make install
->>>>>>> 4e4196d8
+	OGG_CFLAGS="-I${WORKSPACE}/include/ogg" OGG_LIBS="-L${WORKSPACE}/lib -logg" execute ./configure --prefix="${WORKSPACE}" --with-ogg-libraries="${WORKSPACE}"/lib --with-ogg-includes="${WORKSPACE}"/include/ --disable-static --enable-shared --disable-oggtest
+  execute make -j $MJOBS
+  execute make install
 
   build_done "libvorbis"
 fi
 CONFIGURE_OPTIONS+=("--enable-libvorbis")
 
 if build "libtheora"; then
-<<<<<<< HEAD
-	download "https://ftp.osuosl.org/pub/xiph/releases/theora/libtheora-1.1.1.tar.gz"
-	sed "s/-fforce-addr//g" configure > configure.patched
-	chmod +x configure.patched
-	mv configure.patched configure
+  download "https://ftp.osuosl.org/pub/xiph/releases/theora/libtheora-1.1.1.tar.gz"
+  sed "s/-fforce-addr//g" configure >configure.patched
+  chmod +x configure.patched
+  mv configure.patched configure
 	OGG_CFLAGS="-I${WORKSPACE}/include/ogg" OGG_LIBS="-L${WORKSPACE}/lib -logg" execute ./configure --prefix="${WORKSPACE}" --with-ogg-libraries="${WORKSPACE}"/lib --with-ogg-includes="${WORKSPACE}"/include/ --with-vorbis-libraries="${WORKSPACE}"/lib --with-vorbis-includes="${WORKSPACE}"/include/ --disable-static --enable-shared --disable-oggtest --disable-vorbistest --disable-examples --disable-asm --disable-spec
-	execute make -j $MJOBS
-	execute make install
-
-	build_done "libtheora"
+  execute make -j $MJOBS
+  execute make install
+
+  build_done "libtheora"
 fi
 CONFIGURE_OPTIONS+=("--enable-libtheora")
 
@@ -836,57 +665,32 @@
 	execute make install
 
 	build_done "soxr"
-=======
-  download "https://ftp.osuosl.org/pub/xiph/releases/theora/libtheora-1.1.1.tar.gz"
-  sed "s/-fforce-addr//g" configure >configure.patched
-  chmod +x configure.patched
-  mv configure.patched configure
-  execute ./configure --prefix="${WORKSPACE}" --with-ogg-libraries="${WORKSPACE}"/lib --with-ogg-includes="${WORKSPACE}"/include/ --with-vorbis-libraries="${WORKSPACE}"/lib --with-vorbis-includes="${WORKSPACE}"/include/ --enable-static --disable-shared --disable-oggtest --disable-vorbistest --disable-examples --disable-asm --disable-spec
-  execute make -j $MJOBS
-  execute make install
-
-  build_done "libtheora"
-fi
-CONFIGURE_OPTIONS+=("--enable-libtheora")
-
-if build "fdk_aac"; then
-  download "https://sourceforge.net/projects/opencore-amr/files/fdk-aac/fdk-aac-2.0.1.tar.gz/download?use_mirror=gigenet" "fdk-aac-2.0.1.tar.gz"
-  execute ./configure --prefix="${WORKSPACE}" --disable-shared --enable-static
-  execute make -j $MJOBS
-  execute make install
-
-  build_done "fdk_aac"
->>>>>>> 4e4196d8
 fi
 CONFIGURE_OPTIONS+=("--enable-libsoxr")
 
 if build "speex"; then
 	download "http://downloads.us.xiph.org/releases/speex/speex-1.2.0.tar.gz"
 	execute ./configure --prefix="${WORKSPACE}" --enable-shared --disable-static
-	execute make -j $MJOBS
-	execute make install
-
-<<<<<<< HEAD
+  execute make -j $MJOBS
+  execute make install
+
 	build_done "speex"
 fi
 CONFIGURE_OPTIONS+=("--enable-libspeex")
 
-=======
->>>>>>> 4e4196d8
 ##
 ## image library
 ##
 
 if build "libwebp"; then
-<<<<<<< HEAD
-	download "https://github.com/webmproject/libwebp/archive/v1.1.0.tar.gz" "libwebp-1.1.0.tar.gz"
-	make_dir build
-	cd build || exit
+  download "https://github.com/webmproject/libwebp/archive/v1.1.0.tar.gz" "libwebp-1.1.0.tar.gz"
+  make_dir build
+  cd build || exit
 	execute cmake -DCMAKE_INSTALL_PREFIX="${WORKSPACE}" -DCMAKE_INSTALL_LIBDIR=lib -DCMAKE_INSTALL_BINDIR=bin -DCMAKE_INSTALL_INCLUDEDIR=include -DENABLE_SHARED=ON -DENABLE_STATIC=OFF ../
-	execute make -j $MJOBS
-	execute make install
-
-	build_done "libwebp"
+  execute make -j $MJOBS
+  execute make install
+
+  build_done "libwebp"
 fi
 CONFIGURE_OPTIONS+=("--enable-libwebp")
 
@@ -903,40 +707,19 @@
 CONFIGURE_OPTIONS+=("--enable-libopenjpeg")
 
 
-=======
-  download "https://github.com/webmproject/libwebp/archive/v1.1.0.tar.gz" "libwebp-1.1.0.tar.gz"
-  make_dir build
-  cd build || exit
-  execute cmake -DCMAKE_INSTALL_PREFIX="${WORKSPACE}" -DCMAKE_INSTALL_LIBDIR=lib -DCMAKE_INSTALL_BINDIR=bin -DCMAKE_INSTALL_INCLUDEDIR=include -DENABLE_SHARED=OFF -DENABLE_STATIC=ON ../
-  execute make -j $MJOBS
-  execute make install
-
-  build_done "libwebp"
-fi
-CONFIGURE_OPTIONS+=("--enable-libwebp")
-
->>>>>>> 4e4196d8
 ##
 ## other library
 ##
 
 if build "libsdl"; then
-<<<<<<< HEAD
-	download "https://www.libsdl.org/release/SDL2-2.0.12.tar.gz"
-	execute ./configure --prefix="${WORKSPACE}" --enable-shared --disable-static
-	execute make -j $MJOBS
-	execute make install
-=======
-  download "https://www.libsdl.org/release/SDL2-2.0.14.tar.gz"
-  execute ./configure --prefix="${WORKSPACE}" --disable-shared --enable-static
-  execute make -j $MJOBS
-  execute make install
->>>>>>> 4e4196d8
+	download "https://www.libsdl.org/release/SDL2-2.0.14.tar.gz"
+	execute ./configure --prefix="${WORKSPACE}" --enable-shared --disable-static
+  execute make -j $MJOBS
+  execute make install
 
   build_done "libsdl"
 fi
 
-<<<<<<< HEAD
 if build "snappy"; then
 	download "https://github.com/google/snappy/archive/1.1.8.tar.gz"
 	make_dir build
@@ -946,24 +729,9 @@
 
 	set_mac_install_name "libsnappy.1.1.8.dylib" "libsnappy.1.dylib"
 
-	execute make install
+  execute make install
 
 	build_done "snappy"
-=======
-if build "srt"; then
-  download "https://github.com/Haivision/srt/archive/v1.4.1.tar.gz" "srt-1.4.1.tar.gz"
-  export OPENSSL_ROOT_DIR="${WORKSPACE}"
-  export OPENSSL_LIB_DIR="${WORKSPACE}"/lib
-  export OPENSSL_INCLUDE_DIR="${WORKSPACE}"/include/
-  execute cmake . -DCMAKE_INSTALL_PREFIX="${WORKSPACE}" -DCMAKE_INSTALL_LIBDIR=lib -DCMAKE_INSTALL_BINDIR=bin -DCMAKE_INSTALL_INCLUDEDIR=include -DENABLE_SHARED=OFF -DENABLE_STATIC=ON -DENABLE_APPS=OFF -DUSE_STATIC_LIBSTDCXX=ON
-  execute make install
-
-  if [ -n "$LDEXEFLAGS" ]; then
-    sed -i.backup 's/-lgcc_s/-lgcc_eh/g' "${WORKSPACE}"/lib/pkgconfig/srt.pc # The -i.backup is intended and required on MacOS: https://stackoverflow.com/questions/5694228/sed-in-place-flag-that-works-both-on-mac-bsd-and-linux
-  fi
-
-  build_done "srt"
->>>>>>> 4e4196d8
 fi
 CONFIGURE_OPTIONS+=("--enable-libsnappy")
 
@@ -973,12 +741,9 @@
 	execute make -j $MJOBS
 	execute make install
 
-<<<<<<< HEAD
 	build_done "xz"
 fi
 
-=======
->>>>>>> 4e4196d8
 ##
 ## HWaccel library
 ##
@@ -1023,31 +788,11 @@
 download "https://git.ffmpeg.org/gitweb/ffmpeg.git/snapshot/553eb0773763798a6b9656b621cb125e1f6edbcc.tar.gz"
 # shellcheck disable=SC2086
 ./configure "${CONFIGURE_OPTIONS[@]}" \
-<<<<<<< HEAD
-	--disable-doc \
+  --disable-doc \
 	--disable-static \
-	--enable-gpl \
-	--enable-pthreads \
+  --enable-gpl \
+  --enable-pthreads \
 	--enable-shared \
-	--enable-version3 \
-	--extra-cflags="${CFLAGS}" \
-	--extra-ldexeflags="${LDEXEFLAGS}" \
-	--extra-ldflags="${LDFLAGS}" \
-	--extra-libs="${EXTRALIBS}" \
-	--pkgconfigdir="$WORKSPACE/lib/pkgconfig" \
-	--pkg-config-flags="--static" \
-	--prefix="${WORKSPACE}" \
-	--disable-stripping \
-	--enable-debug
-=======
-  --disable-debug \
-  --disable-doc \
-  --disable-shared \
-  --enable-gpl \
-  --enable-nonfree \
-  --enable-pthreads \
-  --enable-static \
-  --enable-small \
   --enable-version3 \
   --extra-cflags="${CFLAGS}" \
   --extra-ldexeflags="${LDEXEFLAGS}" \
@@ -1055,8 +800,9 @@
   --extra-libs="${EXTRALIBS}" \
   --pkgconfigdir="$WORKSPACE/lib/pkgconfig" \
   --pkg-config-flags="--static" \
-  --prefix="${WORKSPACE}"
->>>>>>> 4e4196d8
+	--prefix="${WORKSPACE}" \
+	--disable-stripping \
+	--enable-debug
 
 execute make -j $MJOBS
 
@@ -1096,13 +842,8 @@
 execute make install
 
 INSTALL_FOLDER="/usr/bin"
-<<<<<<< HEAD
 if is_mac; then
-INSTALL_FOLDER="/usr/local/bin"
-=======
-if [[ "$OSTYPE" == "darwin"* ]]; then
   INSTALL_FOLDER="/usr/local/bin"
->>>>>>> 4e4196d8
 fi
 
 verify_binary_type
@@ -1116,7 +857,6 @@
 echo ""
 
 if [[ "$AUTOINSTALL" == "yes" ]]; then
-<<<<<<< HEAD
 	if command_exists "sudo"; then
 		sudo cp "$WORKSPACE/bin/ffmpeg" "$INSTALL_FOLDER/ffmpeg"
 		sudo cp "$WORKSPACE/bin/ffprobe" "$INSTALL_FOLDER/ffprobe"
@@ -1144,35 +884,6 @@
 		echo "Done. FFmpeg is now installed to your system."
 		;;
 	esac
-=======
-  if command_exists "sudo"; then
-    sudo cp "$WORKSPACE/bin/ffmpeg" "$INSTALL_FOLDER/ffmpeg"
-    sudo cp "$WORKSPACE/bin/ffprobe" "$INSTALL_FOLDER/ffprobe"
-    sudo cp "$WORKSPACE/bin/ffplay" "$INSTALL_FOLDER/ffplay"
-    echo "Done. FFmpeg is now installed to your system."
-  else
-    cp "$WORKSPACE/bin/ffmpeg" "$INSTALL_FOLDER/ffmpeg"
-    cp "$WORKSPACE/bin/ffprobe" "$INSTALL_FOLDER/ffprobe"
-    sudo cp "$WORKSPACE/bin/ffplay" "$INSTALL_FOLDER/ffplay"
-    echo "Done. FFmpeg is now installed to your system."
-  fi
-elif [[ ! "$SKIPINSTALL" == "yes" ]]; then
-  read -r -p "Install these binaries to your $INSTALL_FOLDER folder? Existing binaries will be replaced. [Y/n] " response
-  case $response in
-  [yY][eE][sS] | [yY])
-    if command_exists "sudo"; then
-      sudo cp "$WORKSPACE/bin/ffmpeg" "$INSTALL_FOLDER/ffmpeg"
-      sudo cp "$WORKSPACE/bin/ffprobe" "$INSTALL_FOLDER/ffprobe"
-      sudo cp "$WORKSPACE/bin/ffplay" "$INSTALL_FOLDER/ffplay"
-    else
-      cp "$WORKSPACE/bin/ffmpeg" "$INSTALL_FOLDER/ffmpeg"
-      cp "$WORKSPACE/bin/ffprobe" "$INSTALL_FOLDER/ffprobe"
-      cp "$WORKSPACE/bin/ffplay" "$INSTALL_FOLDER/ffplay"
-    fi
-    echo "Done. FFmpeg is now installed to your system."
-    ;;
-  esac
->>>>>>> 4e4196d8
 fi
 
 cd $CWD
